--- conflicted
+++ resolved
@@ -18,16 +18,12 @@
 describe('ZwAnnotationEngine', () => {
   let cubeStore: CubeStore;
   let annotationEngine: ZwAnnotationEngine;
-<<<<<<< HEAD
-  let reduced_difficulty = 0;
   Settings.CUBE_RETENTION_POLICY = false;
-=======
   const reducedDifficulty = 0;
   const idTestOptions: IdentityOptions = {
     minMucRebuildDelay: 1,  // allow updating Identity MUCs every second
     requiredDifficulty: reducedDifficulty,
   }
->>>>>>> 11fb278e
 
   describe('basic config', () => {
     beforeEach(async () => {
@@ -63,7 +59,7 @@
 
         // referrer can't be built with makePost because it's deliberately invalid
 
-        const referrer: cciCube = cciCube.Dumb([
+        const referrer: cciCube = cciCube.Frozen([
             cciField.Application("ZW"),
             cciField.MediaType(MediaTypes.TEXT),
             cciField.Payload("I will reply to everybody at one and NO ONE CAN STOP ME AHAHAHAHAHAHAHAHAHAHAHA!!!!!!!!1111"),
