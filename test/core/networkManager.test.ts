import { SupportedTransports } from '../../src/core/networking/networkDefinitions';

import { NetworkManager, NetworkManagerOptions } from '../../src/core/networking/networkManager';
import { NetworkPeer } from '../../src/core/networking/networkPeer';
import { WebSocketTransport } from '../../src/core/networking/webSocket/webSocketTransport';
import { WebSocketServer } from '../../src/core/networking/webSocket/webSocketServer';
import { WebSocketPeerConnection } from '../../src/core/networking/webSocket/webSocketPeerConnection';

import { CubeKey } from '../../src/core/cube/cubeDefinitions';
import { Cube } from '../../src/core/cube/cube';
import { CubeField, CubeFieldType, CubeFields, coreFieldParsers, coreTlvFieldParsers } from '../../src/core/cube/cubeFields';
import { CubeStore } from '../../src/core/cube/cubeStore';

import { WebSocketAddress } from '../../src/core/peering/addressing';
import { Peer } from '../../src/core/peering/peer';
import { PeerDB } from '../../src/core/peering/peerDB';
import { logger } from '../../src/core/logger';

import WebSocket from 'isomorphic-ws';
import sodium, { KeyPair } from 'libsodium-wrappers-sumo'
import { Settings } from '../../src/core/settings';

describe('networkManager', () => {
<<<<<<< HEAD
    Settings.CUBE_RETENTION_POLICY = false;
=======
    const reducedDifficulty = 0;
>>>>>>> 8fc572cb

    describe('WebSockets and general functionality', () => {
        it('creates and cleanly shuts down a WebSocket server', async() => {
            const manager: NetworkManager = new NetworkManager(
                new CubeStore({enableCubePersistance: false, requiredDifficulty: 0}),
                new PeerDB(),
                new Map([[SupportedTransports.ws, 3000]]),
                {  // disable optional features
                    announceToTorrentTrackers: false,
                    autoConnect: false,
                    lightNode: false,
                    peerExchange: false,
                });
            expect(manager.transports.size).toEqual(1);
            expect(manager.transports.get(SupportedTransports.ws)).
                toBeInstanceOf(WebSocketTransport);
            await manager.start();
            expect(manager.transports.get(SupportedTransports.ws).servers[0]).
                toBeInstanceOf(WebSocketServer);
            await manager.shutdown();
        }, 3000);

        it('should create a NetworkPeer on incoming connection', done => {
            const manager = new NetworkManager(
                new CubeStore({enableCubePersistance: false, requiredDifficulty: 0}),
                new PeerDB(),
                new Map([[SupportedTransports.ws, 3001]]),
                {  // disable optional features
                    announceToTorrentTrackers: false,
                    autoConnect: false,
                    lightNode: false,
                    peerExchange: false,
                });
            manager.start();
            // @ts-ignore Checking private attributes
            (manager.transports.get(SupportedTransports.ws).servers[0] as WebSocketServer).server.on('connection', () => {
                expect(manager?.incomingPeers[0]).toBeInstanceOf(NetworkPeer);
            });

            const client = new WebSocket('ws://localhost:3001');
            client.on('open', () => {
                client.close();
                manager.shutdown();
                done();
            });
        }, 3000);

        it('should create a NetworkPeer on outgoing connection', async () => {
            const manager = new NetworkManager(
                new CubeStore({enableCubePersistance: false, requiredDifficulty: 0}),
                new PeerDB(),
                new Map([[SupportedTransports.ws, 3003]]),
                {  // disable optional features
                    announceToTorrentTrackers: false,
                    autoConnect: false,
                    lightNode: false,
                    peerExchange: false,
                });
            await manager.start();

            const server = new WebSocket.Server({ port: 3002 });

            // Wait for server2 to start listening
            await new Promise((resolve) => server?.on('listening', resolve));

            manager.connect(new Peer(new WebSocketAddress('localhost', 3002)));

            expect(manager.outgoingPeers[0]).toBeInstanceOf(NetworkPeer);
            server.close();
            manager.shutdown();
        }, 3000);

        it('works with IPv6', async () => {
            // create two nodes and connect them via IPv6 loopback (::1)
            const protagonist = new NetworkManager(
                new CubeStore({enableCubePersistance: false, requiredDifficulty: 0}),
                new PeerDB(),
                new Map([[SupportedTransports.ws, 3010]]),
                {  // disable optional features
                    announceToTorrentTrackers: false,
                    autoConnect: false,
                    lightNode: false,
                    peerExchange: false,
                });
            const ipv6peer = new NetworkManager(
                new CubeStore({enableCubePersistance: false, requiredDifficulty: 0}),
                new PeerDB(),
                new Map([[SupportedTransports.ws, 3011]]),
                {  // disable optional features
                    announceToTorrentTrackers: false,
                    autoConnect: false,
                    lightNode: false,
                    peerExchange: false,
                });
            await Promise.all([protagonist.start(), ipv6peer.start()]);
            const peerObj = protagonist.connect(
                new Peer(new WebSocketAddress("[::1]", 3011))
            );
            // node still offline now as connect is obviously async
            expect(protagonist.online).toBeFalsy();
            expect(peerObj.online).toBeFalsy();

            await peerObj.onlinePromise;  // now them should be online!
            expect(protagonist.online).toBeTruthy();
            expect(peerObj.online).toBeTruthy();

            // After connect, protagonist should tell its peer it's server port.
            // ipv6peer will emit updatepeer when this message is received.
            // The peer should correctly associate this with the IPv6 loopback
            // address (::1).
            await new Promise<void>(resolve => ipv6peer.on('updatepeer', resolve));
            expect(ipv6peer.incomingPeers[0].address.ip).toEqual("::1");
            expect(ipv6peer.incomingPeers[0].address.port).toEqual(3010);

            // shutdown
            await Promise.all([protagonist.shutdown(), ipv6peer.shutdown()]);
        });

        it('correctly opens and closes multiple connections', async () => {
            // create a server and two clients
            const listener = new NetworkManager(
                new CubeStore({enableCubePersistance: false, requiredDifficulty: 0}),
                new PeerDB(),
                new Map([[SupportedTransports.ws, 4000]]),
                {  // disable optional features
                    announceToTorrentTrackers: false,
                    autoConnect: false,
                    lightNode: false,
                    peerExchange: false,
                });
            const client1 = new NetworkManager(
                new CubeStore({enableCubePersistance: false, requiredDifficulty: 0}),
                new PeerDB(),
                undefined,  // no listeners
                {  // disable optional features
                    announceToTorrentTrackers: false,
                    autoConnect: false,
                    lightNode: false,
                    peerExchange: false,
                });
            const client2 = new NetworkManager(
                new CubeStore({enableCubePersistance: false, requiredDifficulty: 0}),
                new PeerDB(),
                undefined,  // no listeners
                {  // disable optional features
                    announceToTorrentTrackers: false,
                    autoConnect: false,
                    lightNode: false,
                    peerExchange: false,
                });
            // wait for server to be listening
            await listener.start();

            // connect clients to server and make sure all are well connected
            client1.connect(new Peer(new WebSocketAddress("127.0.0.1", 4000)));
            expect(client1.outgoingPeers.length).toEqual(1);
            await client1.outgoingPeers[0].onlinePromise;
            expect(listener.incomingPeers.length).toEqual(1);
            await listener.incomingPeers[0].onlinePromise;

            client2.connect(new Peer(new WebSocketAddress("127.0.0.1", 4000)));
            expect(client2.outgoingPeers.length).toEqual(1);
            await client2.outgoingPeers[0].onlinePromise;
            expect(listener.incomingPeers.length).toEqual(2);
            await listener.incomingPeers[1].onlinePromise;

            // shut the whole thing down
            const listenerShutdown = new Promise<void>(resolve => listener.on('shutdown', resolve));
            const client1Shutdown = new Promise<void>(resolve => client1.on('shutdown', resolve));
            const client2Shutdown = new Promise<void>(resolve => client2.on('shutdown', resolve));
            client1.shutdown();
            client2.shutdown();
            await client1Shutdown;
            await client2Shutdown;
            listener.shutdown();
            await listenerShutdown;
        });

        it('should exchange HELLO messages and report online after connection', async () => {
            const manager1 = new NetworkManager(
                new CubeStore({enableCubePersistance: false, requiredDifficulty: 0}),
                new PeerDB(),
                new Map([[SupportedTransports.ws, 4010]]),
                {  // disable optional features
                    announceToTorrentTrackers: false,
                    autoConnect: false,
                    lightNode: false,
                    peerExchange: false,
                });
            const manager2 = new NetworkManager(
                new CubeStore({enableCubePersistance: false, requiredDifficulty: 0}),
                new PeerDB(),
                new Map([[SupportedTransports.ws, 4011]]),
                {  // disable optional features
                    announceToTorrentTrackers: false,
                    autoConnect: false,
                    lightNode: false,
                    peerExchange: false,
                });

            const promise1_listening = manager1.start();
            const promise2_listening = manager2.start();
            await Promise.all([promise1_listening, promise2_listening]);

            manager2.connect(new Peer(new WebSocketAddress("localhost", 4010)));
            expect(manager2.outgoingPeers[0]).toBeInstanceOf(NetworkPeer);
            await manager2.outgoingPeers[0].onlinePromise
            await manager1.incomingPeers[0].onlinePromise;
            expect(manager1.online).toBeTruthy();
            expect(manager2.online).toBeTruthy();
            expect(manager1.incomingPeers[0]).toBeInstanceOf(NetworkPeer);

            const promise1_shutdown = manager1.shutdown();
            const promise2_shutdown = manager2.shutdown();
            await Promise.all([promise1_shutdown, promise2_shutdown]);
        });

        it('sync cubes between three nodes', async () => {
            const numberOfCubes = 10;
            const cubeStore = new CubeStore(
                {enableCubePersistance: false, requiredDifficulty: 0});
            const cubeStore2 = new CubeStore(
                {enableCubePersistance: false, requiredDifficulty: 0});
            const cubeStore3 = new CubeStore(
                {enableCubePersistance: false, requiredDifficulty: 0});
            const manager1 = new NetworkManager(
                cubeStore, new PeerDB(),
                new Map([[SupportedTransports.ws, 4020]]),
                {  // disable optional features
                    announceToTorrentTrackers: false,
                    autoConnect: false,
                    lightNode: false,
                    peerExchange: false,
                });
            const manager2 = new NetworkManager(
                cubeStore2, new PeerDB(),
                new Map([[SupportedTransports.ws, 4021]]),
                {  // disable optional features
                    announceToTorrentTrackers: false,
                    autoConnect: false,
                    lightNode: false,
                    peerExchange: false,
                });
            const manager3 = new NetworkManager(
                cubeStore3, new PeerDB(),
                new Map([[SupportedTransports.ws, 4022]]),
                {  // disable optional features
                    announceToTorrentTrackers: false,
                    autoConnect: false,
                    lightNode: false,
                    peerExchange: false,
                });

            // Start all three nodes
            const promise1_listening = manager1.start();
            const promise2_listening = manager2.start();
            const promise3_listening = manager3.start();
            await Promise.all([promise1_listening, promise2_listening, promise3_listening]);

            // Connect peer 2 to both peer 1 and peer 3
            manager2.connect(new Peer(new WebSocketAddress("localhost", 4020)));
            manager2.connect(new Peer(new WebSocketAddress('localhost', 4022)));
            expect(manager2.outgoingPeers[0]).toBeInstanceOf(NetworkPeer);
            expect(manager2.outgoingPeers[1]).toBeInstanceOf(NetworkPeer);

            await manager2.outgoingPeers[0].onlinePromise
            await manager2.outgoingPeers[1].onlinePromise

            // Create new cubes at peer 1
            for (let i = 0; i < numberOfCubes; i++) {
                const cube = Cube.Dumb(undefined, coreFieldParsers, Cube, reducedDifficulty);
                const buffer: Buffer = Buffer.alloc(1);
                buffer.writeInt8(i);
                await cubeStore.addCube(cube);
            }

            expect(cubeStore.getAllKeys().size).toEqual(numberOfCubes);

            // sync cubes from peer 1 to peer 2
            expect(manager1.incomingPeers[0]).toBeInstanceOf(NetworkPeer);
            manager2.outgoingPeers[0].sendKeyRequest();
            // Verify cubes have been synced. Wait up to three seconds for that to happen.
            for (let i = 0; i < 30; i++) {
                if (cubeStore2.getAllKeys().size == numberOfCubes) {
                    break;
                }
                await new Promise(resolve => setTimeout(resolve, 100));
            }
            for (const hash of cubeStore.getAllKeys()) {
                expect(cubeStore2.getCube(hash)).toBeInstanceOf(Cube);
            }

            // sync cubes from peer 2 to peer 3
            expect(manager3.incomingPeers[0]).toBeInstanceOf(NetworkPeer);
            manager3.incomingPeers[0].sendKeyRequest();
            // Verify cubes have been synced. Wait up to three seconds for that to happen.
            for (let i = 0; i < 30; i++) {
                if (cubeStore3.getAllKeys().size == numberOfCubes) {
                    break;
                }
                await new Promise(resolve => setTimeout(resolve, 100));
            }
            for (const hash of cubeStore2.getAllKeys()) {
                expect(cubeStore3.getCube(hash)).toBeInstanceOf(Cube);
            }

            const promise1_shutdown = manager1.shutdown();
            const promise2_shutdown = manager2.shutdown();
            const promise3_shutdown = manager3.shutdown();
            await Promise.all([promise1_shutdown, promise2_shutdown, promise3_shutdown]);
        }, 10000);

        it('sync MUC updates', async () => {
            await sodium.ready;
            const keyPair = sodium.crypto_sign_keypair();

            const cubeStore = new CubeStore(
                {enableCubePersistance: false, requiredDifficulty: 0});
            const cubeStore2 = new CubeStore(
                {enableCubePersistance: false, requiredDifficulty: 0});
            const manager1 = new NetworkManager(
                cubeStore, new PeerDB(),
                new Map([[SupportedTransports.ws, 5002]]),
                {  // disable optional features
                    announceToTorrentTrackers: false,
                    autoConnect: false,
                    lightNode: false,
                    peerExchange: false,
                });
            const manager2 = new NetworkManager(
                cubeStore2, new PeerDB(),
                new Map([[SupportedTransports.ws, 5001]]),
                {  // disable optional features
                    announceToTorrentTrackers: false,
                    autoConnect: false,
                    lightNode: false,
                    peerExchange: false,
                });

            // Start both nodes
            const promise1_listening = manager1.start();
            const promise2_listening = manager2.start();
            await Promise.all([promise1_listening, promise2_listening]);

            // Connect peer 1 to peer 2
            manager1.connect(new Peer(new WebSocketAddress('localhost', 5001)));
            expect(manager1.outgoingPeers[0]).toBeInstanceOf(NetworkPeer);
            await manager1.outgoingPeers[0].onlinePromise;

            // just defining some vars, bear with me...
            let counterBuffer: Buffer;
            let muc: Cube;
            let mucKey: CubeKey;
            let receivedFields: CubeFields;

            // Create MUC at peer 1
            counterBuffer = Buffer.from("Prima versio cubi usoris mutabilis mei.");
            muc = Cube.MUC(
                Buffer.from(keyPair.publicKey),
                Buffer.from(keyPair.privateKey),
                CubeField.Payload(counterBuffer),
                coreTlvFieldParsers, Cube, reducedDifficulty
            );
            mucKey = (await cubeStore.addCube(muc)).getKeyIfAvailable();
            const firstMucHash = await muc.getHash();
            expect(cubeStore.getAllKeys().size).toEqual(1);

            // sync MUC from peer 1 to peer 2
            expect(manager2.incomingPeers[0]).toBeInstanceOf(NetworkPeer);
            manager2.incomingPeers[0].sendKeyRequest();
            // Verify MUC has been synced. Wait up to three seconds for that to happen.
            for (let i = 0; i < 30; i++) {
                if (cubeStore2.getCube(mucKey)) {
                    break;
                }
                await new Promise(resolve => setTimeout(resolve, 100));
            }

            // check MUC has been received correctly at peer 2
            expect(cubeStore2.getAllKeys().size).toEqual(1);
            expect(cubeStore2.getCube(mucKey)).toBeInstanceOf(Cube);
            expect((await cubeStore2.getCube(mucKey)?.getHash())!.equals(firstMucHash)).toBeTruthy();
            receivedFields = cubeStore2.getCube(mucKey, coreTlvFieldParsers)?.fields!;
            expect(receivedFields?.getFirst(CubeFieldType.PAYLOAD).value.toString()).toEqual("Prima versio cubi usoris mutabilis mei.");

            // update MUC at peer 1
            await new Promise(resolve => setTimeout(resolve, 1000));  // wait one second as we don't have better time resolution
            counterBuffer = Buffer.from("Secunda versio cubi usoris mutabilis mei.");
            muc = Cube.MUC(
                Buffer.from(keyPair.publicKey),
                Buffer.from(keyPair.privateKey),
                CubeField.Payload(counterBuffer),
                coreTlvFieldParsers, Cube, reducedDifficulty);
            mucKey = (await cubeStore.addCube(muc)).getKeyIfAvailable();
            const secondMucHash = await muc.getHash();
            expect(cubeStore.getAllKeys().size).toEqual(1);  // still just one, new MUC version replaces old MUC version

            // sync MUC from peer 1 to peer 2, again
            manager2.incomingPeers[0].sendKeyRequest();
            // Verify MUC has been synced. Wait up to three seconds for that to happen.
            for (let i = 0; i < 30; i++) {
                if (cubeStore2.getCube(mucKey)?.getHashIfAvailable()?.equals(secondMucHash)) {
                    break;
                }
                await new Promise(resolve => setTimeout(resolve, 100));
            }

            // check MUC has been updated correctly at peer 2
            expect(cubeStore2.getAllKeys().size).toEqual(1);
            expect(cubeStore2.getCube(mucKey)).toBeInstanceOf(Cube);
            expect((await cubeStore2.getCube(mucKey)?.getHash())!.equals(secondMucHash)).toBeTruthy();
            receivedFields = cubeStore2.getCube(mucKey, coreTlvFieldParsers)?.fields!;
            expect(receivedFields?.getFirst(CubeFieldType.PAYLOAD).value.toString()).toEqual("Secunda versio cubi usoris mutabilis mei.");

            // teardown
            const promise1_shutdown = manager1.shutdown();
            const promise2_shutdown = manager2.shutdown();
            await Promise.all([promise1_shutdown, promise2_shutdown]);
        }, 10000);

        it('should blocklist a peer when trying to connect to itself', async () => {
            const peerDB = new PeerDB();
            const manager = new NetworkManager(
                new CubeStore({enableCubePersistance: false, requiredDifficulty: 0}),
                peerDB,
                new Map([[SupportedTransports.ws, 6004]]),
                {  // disable optional features
                    announceToTorrentTrackers: false,
                    autoConnect: false,
                    lightNode: false,
                    peerExchange: false,
                });
            await manager.start();

            expect(peerDB.peersBlocklisted.size).toEqual(0);

            // Trigger a connection to itself
            manager.connect(new Peer(new WebSocketAddress('localhost', 6004)));

            // Wait for the 'blocklist' event to be triggered
            await new Promise<void>((resolve, reject) => {
                manager.on('blocklist', (bannedPeer: Peer) => {
                    resolve();
                })
            });
            expect(peerDB.peersBlocklisted.size).toEqual(1);

            manager.shutdown();
        }, 3000);

        it('should close the duplicate connections to same peer on different address', async () => {
            const myPeerDB = new PeerDB();
            const myManager = new NetworkManager(
                new CubeStore({enableCubePersistance: false, requiredDifficulty: 0}),
                myPeerDB,
                undefined,  // no listener
                {  // disable optional features
                    announceToTorrentTrackers: false,
                    autoConnect: false,
                    lightNode: false,
                    peerExchange: false,
                });
            myManager.start();

            const otherPeerDB = new PeerDB();
            const otherManager = new NetworkManager(
                new CubeStore({enableCubePersistance: false, requiredDifficulty: 0}),
                otherPeerDB,
                new Map([[SupportedTransports.ws, 7005]]),
                {  // disable optional features
                    announceToTorrentTrackers: false,
                    autoConnect: false,
                    lightNode: false,
                    peerExchange: false,
                });
            await otherManager.start();

            // connect to peer and wait till connected
            // (= wait for the peeronline signal, which is emitted after the
            //    hello exchange is completed)
            const iHaveConnected = new Promise((resolve) => myManager.on('peeronline', resolve));
            const otherHasConnected = new Promise((resolve) => otherManager.on('peeronline', resolve));
            const bothHaveConnected = Promise.all([iHaveConnected, otherHasConnected]);
            const myFirstNp: NetworkPeer =
                myManager.connect(new Peer(new WebSocketAddress('localhost', 7005)));
            await bothHaveConnected;

            // ensure connected
            expect(myManager.outgoingPeers.length).toEqual(1);
            expect(myManager.incomingPeers.length).toEqual(0);
            expect(myManager.outgoingPeers[0]).toBeInstanceOf(NetworkPeer);
            expect(myManager.outgoingPeers[0] === myFirstNp).toBeTruthy();
            expect(myManager.outgoingPeers[0].id?.equals(otherManager.id));
            expect(otherManager.outgoingPeers.length).toEqual(0);
            expect(otherManager.incomingPeers.length).toEqual(1);
            expect(otherManager.incomingPeers[0]).toBeInstanceOf(NetworkPeer);
            const othersFirstNp: NetworkPeer = otherManager.incomingPeers[0];
            expect(othersFirstNp.id?.equals(myManager.id));
            expect(myPeerDB.peersVerified.size).toEqual(0);  // outgoing peers get exchangeable on verification
            expect(myPeerDB.peersExchangeable.size).toEqual(1);
            expect(otherPeerDB.peersVerified.size).toEqual(1);
            expect(otherPeerDB.peersExchangeable.size).toEqual(0);  // incoming ones don't
            expect(myManager.outgoingPeers[0].conn).toBeInstanceOf(WebSocketPeerConnection);
            expect((myManager.outgoingPeers[0].conn as WebSocketPeerConnection).
                ws.readyState).toEqual(WebSocket.OPEN);
            expect(myFirstNp.conn).toBeInstanceOf(WebSocketPeerConnection);
            expect((myFirstNp.conn as WebSocketPeerConnection).
                ws.readyState).toEqual(WebSocket.OPEN);
            expect(othersFirstNp.conn).toBeInstanceOf(WebSocketPeerConnection);
            expect((othersFirstNp.conn as WebSocketPeerConnection).
                ws.readyState).toEqual(WebSocket.OPEN);

            // Connect again through different address.
            // This will trigger the peerclosed signal on both peer
            // (and a duplicatepeer signal on at least one of them, but you
            // can't know on which one(s)).
            // Wait for these signals; if they don't come, this test will fail
            // due to *timeout only*.
            const iNotedDuplicate = new Promise((resolve) =>
                myManager.on('peerclosed', resolve));
            const otherNotedDuplicate = new Promise((resolve) =>
                otherManager.on('peerclosed',  resolve));
            const myDuplicateNp: NetworkPeer =
                myManager.connect(new Peer(new WebSocketAddress('127.0.0.1', 7005)));
            let othersDuplicateNp;
            otherManager.on("incomingPeer", peer => othersDuplicateNp = peer);
            await iNotedDuplicate;
            logger.error("iNotedDuplicate")
            await otherNotedDuplicate;
            logger.error("otherNotedDuplicate")

            expect(myPeerDB.peersBlocklisted.size).toEqual(0);  // duplicate is not / no longer blocklisting
            expect(otherPeerDB.peersBlocklisted.size).toEqual(0);  // duplicate is not / no longer blocklisting
            expect(myManager.outgoingPeers.length).toEqual(1);
            expect(myManager.incomingPeers.length).toEqual(0);
            // expect(otherManager.outgoingPeers.length).toEqual(0);  // at this point, peer exchange of other's own duplicate address might have occurred and other might not yet have realized it's his own address
            expect(otherManager.incomingPeers.length).toEqual(1);
            expect(myPeerDB.peersVerified.size).toEqual(0);  // outgoing peers get exchangeable on verification
            expect(myPeerDB.peersExchangeable.size).toEqual(1);
            expect(otherPeerDB.peersVerified.size).toEqual(1);
            expect(otherPeerDB.peersExchangeable.size).toEqual(0);  // incoming ones don't

            // ensure the duplicate connection has been closed,
            // while the original connection is still open
            expect((myFirstNp.conn as WebSocketPeerConnection).
                ws.readyState).toEqual(WebSocket.OPEN);
            expect((othersFirstNp.conn as WebSocketPeerConnection).
                ws.readyState).toEqual(WebSocket.OPEN);
            expect((myDuplicateNp.conn as WebSocketPeerConnection).
                ws.readyState).toBeGreaterThanOrEqual(WebSocket.CLOSING);
            expect((othersDuplicateNp.conn as WebSocketPeerConnection).
                ws.readyState).toBeGreaterThanOrEqual(WebSocket.CLOSING);

            // maybe implement further tests:
            // Will not attempt to reconnect to an already blocklisted peer
            // For these tests, peer exchange needs to be enabled on
            // NetworkManager creation

            // Teardown
            const iShutdown = new Promise(resolve => myManager.on('shutdown', resolve));
            const otherShutdown = new Promise(resolve => otherManager.on('shutdown', resolve));
            myManager.shutdown();
            otherManager.shutdown();
            await iShutdown;
            await otherShutdown;

            // expect all connections to be closed
            expect(myManager.outgoingPeers.length).toEqual(0);
            expect(myManager.incomingPeers.length).toEqual(0);
            expect(otherManager.outgoingPeers.length).toEqual(0);
            expect(otherManager.incomingPeers.length).toEqual(0);
            expect((myFirstNp.conn as WebSocketPeerConnection).
                ws.readyState).toBeGreaterThanOrEqual(WebSocket.CLOSING);
            expect((othersFirstNp.conn as WebSocketPeerConnection).
                ws.readyState).toBeGreaterThanOrEqual(WebSocket.CLOSING);
            expect((myDuplicateNp.conn as WebSocketPeerConnection).
                ws.readyState).toBeGreaterThanOrEqual(WebSocket.CLOSING);
            expect((othersDuplicateNp.conn as WebSocketPeerConnection).
                ws.readyState).toBeGreaterThanOrEqual(WebSocket.CLOSING);
        }, 500000);

        it('should exchange peers and connect them', async () => {
            Settings.NODE_REQUEST_TIME = 1337; // Don't wait 10 seconds for the peer exchange
            const manager1 = new NetworkManager(
                new CubeStore({enableCubePersistance: false, requiredDifficulty: 0}),
                new PeerDB(),
                new Map([[SupportedTransports.ws, 7011]]),
                {  // select feature set for this test
                    announceToTorrentTrackers: false,
                    autoConnect: true,
                    lightNode: false,
                    peerExchange: true,
                });
            const manager2 = new NetworkManager(
                new CubeStore({enableCubePersistance: false, requiredDifficulty: 0}),
                new PeerDB(),
                new Map([[SupportedTransports.ws, 7012]]),
                {  // select feature set for this test
                    announceToTorrentTrackers: false,
                    autoConnect: true,
                    lightNode: false,
                    peerExchange: true,
                });
            const manager3 = new NetworkManager(
                new CubeStore({enableCubePersistance: false, requiredDifficulty: 0}),
                new PeerDB(),
                new Map([[SupportedTransports.ws, 7013]]),
                {  // select feature set for this test
                    announceToTorrentTrackers: false,
                    autoConnect: true,
                    lightNode: false,
                    peerExchange: true,
                });
            await Promise.all([manager1.start(), manager2.start(), manager3.start()]);

            // connect node 1 to node 2
            const peer1 =
                manager1.connect(new Peer(new WebSocketAddress('localhost', 7012)));
            await Promise.all([
                peer1.onlinePromise,
                new Promise((resolve) => manager2.on('peeronline', resolve))
            ]);
            expect(peer1.online).toBeTruthy();
            expect(manager1.online).toBeTruthy();
            expect(manager2.online).toBeTruthy();
            expect(manager1.outgoingPeers[0]).toBe(peer1);
            expect(manager2.incomingPeers[0].idString).toEqual(manager1.idString);

            // connect node 2 to node 3
            const peer2 =
                manager2.connect(new Peer(new WebSocketAddress('localhost', 7013)));
            await Promise.all([
                peer2.onlinePromise,
                new Promise((resolve) => manager3.on('peeronline', resolve))
            ]);
            expect(peer2.online).toBeTruthy();
            expect(manager3.online).toBeTruthy();
            expect(manager2.outgoingPeers[0]).toBe(peer2);
            expect(manager3.incomingPeers[0].idString).toEqual(manager2.idString);

            // Automatically, peer exchanges will occur between nodes 2 and 3
            // as well as between nodes 1 and 2. We don't know what happens first.
            // In any case, node 1 and 3 will autoconnect -- we don't know who
            // will initiate the connection, though.
            await Promise.all([
                new Promise((resolve) => manager3.on('peeronline', resolve)),
                new Promise((resolve) => manager1.on('peeronline', resolve))
            ]);
            // expect node 1 to have some sort of connection to node 3
            expect([...manager1.outgoingPeers, ...manager1.incomingPeers].some(
                (peer) => peer.idString == manager3.idString)
            );
            // expect node 3 to have some sort of connection to node 1
            expect([...manager3.outgoingPeers, ...manager3.incomingPeers].some(
                (peer) => peer.idString == manager1.idString)
            );

            await Promise.all([
                manager1.shutdown(),
                manager2.shutdown(),
                manager3.shutdown()
            ]);
        }, 20000);

        // This test runs NetworkManager but actually tests a PeerDB feature
        it('should strongly prefer auto-connecting to peers with good reputation score while still giving low reputation ones a shot once in a while', async () => {
            const goodPeers: NetworkManager[] = [];
            const goodPeerIds: string[] = [];
            const badPeers: NetworkManager[] = [];
            const badPeerIds: string[] = [];
            const peerDB = new PeerDB({
                badPeerRehabilitationChance: 0.1,
            });
            const maximumConnections = 100;

            // create as many good peers as there are connection slots
            const peerStartPromises: Promise<void>[] = [];
            for (let i = 0; i < maximumConnections; i++) {
                const node = new NetworkManager(
                    new CubeStore({enableCubePersistance: false, requiredDifficulty: 0}),
                    new PeerDB(),
                    new Map([[SupportedTransports.ws, 28000+i]]),
                    {  // select feature set for this test
                        announceToTorrentTrackers: false,
                        autoConnect: false,
                        lightNode: false,
                        peerExchange: false,
                    }
                );
                goodPeers.push(node);
                goodPeerIds.push(node.idString);
                const peerObj = new Peer(new WebSocketAddress("127.0.0.1", 28000+i));
                peerObj.trustScore = 1000;  // very good peer indeed
                peerDB.learnPeer(peerObj);
                peerStartPromises.push(node.start());
            }
            // create twice as many bad peers
            for (let i = 0; i < maximumConnections * 2; i++) {
                const node = new NetworkManager(
                    new CubeStore({enableCubePersistance: false, requiredDifficulty: 0}),
                    new PeerDB(),
                    new Map([[SupportedTransports.ws, 29000+i]]),
                    {  // select feature set for this test
                        announceToTorrentTrackers: false,
                        autoConnect: false,
                        lightNode: false,
                        peerExchange: false,
                    }
                );
                badPeers.push(node);
                badPeerIds.push(node.idString);
                const peerObj = new Peer(new WebSocketAddress("127.0.0.1", 29000+i));
                peerObj.trustScore = -10000;  // very bad peer indeed
                peerDB.learnPeer(peerObj);
                peerStartPromises.push(node.start());
            }
            await Promise.all(peerStartPromises);

            const protagonist = new NetworkManager(
                new CubeStore({enableCubePersistance: false, requiredDifficulty: 0}),
                peerDB,
                new Map([[SupportedTransports.ws, 7999]]),
                {  // select feature set for this test
                    announceToTorrentTrackers: false,
                    autoConnect: true,
                    lightNode: false,
                    peerExchange: false,
                    newPeerInterval: 1,  // rush through auto-connections every single millisecond
                    connectRetryInterval: 1,  // virtually no reconnect backoff
                    reconnectInterval: 1, // virtually no reconnect limit
                    maximumConnections: maximumConnections,
                }
            );
            await protagonist.start();
            // Wait up to 10 seconds for autoconnect to complete
            for (let i = 0; i < 100; i++) {
                // autoconnect is only complete once all peers have the "online"
                // flag, i.e. once their HELLO is received and thus their peer
                // ID is known
                let allonline: boolean = true;
                if (protagonist.outgoingPeers.length >= maximumConnections) {
                    for (const peer of protagonist.outgoingPeers) {
                        if (!peer.online) allonline = false;
                    }
                    if (allonline) break;
                }
                await new Promise(resolve => setTimeout(resolve, 100));
            }
            expect(protagonist.outgoingPeers.length).toBeGreaterThanOrEqual(maximumConnections);

            // count number of good and bad peers selected
            let goodCount: number = 0, badCount: number = 0;
            for (let i = 0; i < maximumConnections; i++) {
                if (goodPeerIds.includes(protagonist.outgoingPeers[i].idString)) goodCount++;
                if (badPeerIds.includes(protagonist.outgoingPeers[i].idString)) badCount++;
            }
            expect(goodCount + badCount).toEqual(maximumConnections);  // I sure would hope so

            // expect protagonist to have selected at least 70% good peers
            expect(goodCount).toBeGreaterThanOrEqual(maximumConnections * 0.7);
            // expect protagonist to have given a chance to at least one bad peer
            expect(badCount).toBeGreaterThanOrEqual(1);

            // shut everything down
            const shutdownPromises: Promise<void>[] = [];
            shutdownPromises.push(protagonist.shutdown());
            for (const peer of [...goodPeers, ...badPeers]) {
                shutdownPromises.push(peer.shutdown());
            }
            await Promise.all(shutdownPromises);
        });

        it('should auto-connect low reputation peers when no others are available', async () => {
            const badPeers: NetworkManager[] = [];
            let badPeerIds: string[] = [];
            const peerDB = new PeerDB();
            const maximumConnections = 5;

            // create bad peers only
            const peerStartPromises: Promise<void>[] = [];
            for (let i = 0; i < maximumConnections; i++) {
                const node = new NetworkManager(
                    new CubeStore({enableCubePersistance: false, requiredDifficulty: 0}),
                    new PeerDB(),
                    new Map([[SupportedTransports.ws, 10000+i]]),
                    {  // select feature set for this test
                        announceToTorrentTrackers: false,
                        autoConnect: false,
                        lightNode: false,
                        peerExchange: false,
                    }
                );
                badPeers.push(node);
                badPeerIds.push(node.idString);
                const peerObj = new Peer(new WebSocketAddress("127.0.0.1", 10000+i));
                peerObj.trustScore = -10000;  // very bad peer indeed
                peerDB.learnPeer(peerObj);
                peerStartPromises.push(node.start());
            }
            await Promise.all(peerStartPromises);

            const protagonist = new NetworkManager(
                new CubeStore({enableCubePersistance: false, requiredDifficulty: 0}),
                peerDB,
                new Map([[SupportedTransports.ws, 11000]]),
                {  // select feature set for this test
                    announceToTorrentTrackers: false,
                    autoConnect: true,
                    lightNode: false,
                    peerExchange: false,
                    newPeerInterval: 1,  // rush through auto-connections every single millisecond
                    connectRetryInterval: 1,  // virtually no reconnect backoff
                    reconnectInterval: 1, // virtually no reconnect limit
                    maximumConnections: maximumConnections,
                }
            );
            await protagonist.start();
            // Wait up to 10 seconds for autoconnect to complete
            for (let i = 0; i < 100; i++) {
                // autoconnect is only complete once all peers have the "online"
                // flag, i.e. once their HELLO is received and thus their peer
                // ID is known
                let allonline: boolean = true;
                if (protagonist.outgoingPeers.length >= maximumConnections) {
                    for (const peer of protagonist.outgoingPeers) {
                        if (!peer.online) allonline = false;
                    }
                    if (allonline) break;
                }
                await new Promise(resolve => setTimeout(resolve, 100));
            }
            expect(protagonist.outgoingPeers.length).toBeGreaterThanOrEqual(maximumConnections);

            // just double check these are our peers
            for (let i = 0; i < maximumConnections; i++) {
                // remove each actual connection from the candidate list...
                badPeerIds = badPeerIds.filter(id => id != protagonist.outgoingPeers[i].idString);
            }
            expect(badPeerIds.length).toEqual(0);  // ... which should leave the list empty

            // shut everything down
            const shutdownPromises: Promise<void>[] = [];
            shutdownPromises.push(protagonist.shutdown());
            for (const peer of badPeers) {
                shutdownPromises.push(peer.shutdown());
            }
            await Promise.all(shutdownPromises);
        });

        it.skip('should fail gracefully when trying to connect to an invalid address', async () => {
            // TODO implement
        });
    });  // WebSockets and general functionality

    describe('libp2p connections', () => {
        it('should correctly open and close connections', async() => {
            const server = new NetworkManager(
                new CubeStore({enableCubePersistance: false, requiredDifficulty: 0}),
                new PeerDB(),
                new Map([[SupportedTransports.libp2p, '/ip4/127.0.0.1/tcp/17101/ws']]),
                {  // disable optional features
                    announceToTorrentTrackers: false,
                    autoConnect: false,
                    lightNode: false,
                    peerExchange: false,
                });
            await server.start();
            const client = new NetworkManager(
                new CubeStore({enableCubePersistance: false, requiredDifficulty: 0}),
                new PeerDB(),
                new Map([[SupportedTransports.libp2p, '/webrtc']]),
                {  // disable optional features
                    announceToTorrentTrackers: false,
                    autoConnect: false,
                    lightNode: false,
                    peerExchange: false,
            });
            await client.start();
            const np = client.connect(new Peer('/ip4/127.0.0.1/tcp/17101/ws'));
            await np.conn.readyPromise;
            expect(client.outgoingPeers.length).toEqual(1);
            expect(client.outgoingPeers[0]).toBeInstanceOf(NetworkPeer);
            expect(server.incomingPeers.length).toEqual(1);
            expect(server.incomingPeers[0]).toBeInstanceOf(NetworkPeer);

            await client.shutdown();
            await server.shutdown();
        }, 3000);

        it.skip('brokers direct WebRTC connections between clients', async() => {
            // TODO IMPLEMENT
        });

        // TODO DEBUG
        // I really don't understand why this test fails, but understanding it
        // could be the key to undestanding libp2p
        it.skip('keeps WebRTC peers connected even if the WS server goes down', async () => {
            // create two "browser" (= non listening) nodes and a "server" (= WS listening node)
            const serverOptions: NetworkManagerOptions = {
                announceToTorrentTrackers: false,
                autoConnect: true,
                lightNode: false,
                peerExchange: true,
                useRelaying: false,
            };
            const browserOptions: NetworkManagerOptions = {
                announceToTorrentTrackers: false,
                autoConnect: true,
                lightNode: false,
                peerExchange: true,
                useRelaying: true,
            };
            const browser1 = new NetworkManager(
                new CubeStore({enableCubePersistance: false, requiredDifficulty: 0}),
                new PeerDB(),
                new Map([[SupportedTransports.libp2p, ['/webrtc']]]),
                browserOptions
            );
            const browser2 = new NetworkManager(
                new CubeStore({enableCubePersistance: false, requiredDifficulty: 0}),
                new PeerDB(),
                new Map([[SupportedTransports.libp2p, ['/webrtc']]]),
                browserOptions
            );
            const server = new NetworkManager(
                new CubeStore({enableCubePersistance: false, requiredDifficulty: 0}),
                new PeerDB(),
                new Map([[SupportedTransports.libp2p, '/ip4/127.0.0.1/tcp/17294/ws']]),
                serverOptions
            );
            await server.start();

            // browsers learn the server as bootstrap node
            browser1.peerDB.learnPeer(new Peer('/ip4/127.0.0.1/tcp/17294/ws/'));
            browser2.peerDB.learnPeer(new Peer('/ip4/127.0.0.1/tcp/17294/ws/'));

            // start both browsers sequentially
            // and wait till they're both connected to the server
            await browser1.start();
            expect(browser1.outgoingPeers.length).toEqual(1);
            const browser1ServerNp = browser1.outgoingPeers[0];
            await browser1ServerNp.onlinePromise;

            await browser2.start();
            expect(browser2.outgoingPeers.length).toEqual(1);
            const browser2ServerNp = browser2.outgoingPeers[0];
            await browser2ServerNp.onlinePromise;

            // As we started browser 2 after the server already knew browser1,
            // server will send the first browser's details to browser 2 during
            // initial node exchange.
            // Wait up to 10 seconds for NodeExchange to happen
            for (let i = 0; i < 100; i++) {
                if (browser2.outgoingPeers.length >= 2) {
                    break;
                }
                await new Promise(resolve => setTimeout(resolve, 100));
            }
            expect(browser2.outgoingPeers.length).toEqual(2);

            // wait for browser 2 to have fully connected to browser 1
            await browser2.outgoingPeers[1].onlinePromise;
            // also wait for browser 1 to consider itself fully connected to browser2
            expect(browser1.incomingPeers.length).toEqual(1);
            await browser1.incomingPeers[0].onlinePromise;

            browser1.autoConnect = false;
            browser2.autoConnect = false;

            await new Promise(resolve => setTimeout(resolve, 5000));

            // Shut down server
            const browser1Closed = new Promise(resolve => browser1.on("peerclosed", resolve));
            const browser2Closed = new Promise(resolve => browser2.on("peerclosed", resolve));
            await server.shutdown();
            logger.trace("SERVER CLOSED")
            await browser1Closed;
            logger.trace("BROWSER1CLOSED")
            await browser2Closed;
            logger.trace("BROWSER2CLOSED")

            // Verify both browsers lost their server connection but are still
            // connected to each other.
            expect(browser1.outgoingPeers.length).toEqual(0);  // initial server conn lost
            expect(browser1.incomingPeers.length).toEqual(1);  // browser-to-browser conn is incoming at browser1
            expect(browser2.outgoingPeers.length).toEqual(1);  // browser-to-browser conn is outgoing at browser2
            expect(browser2.incomingPeers.length).toEqual(0);  // never had one

            logger.trace("TEST: Remaining outgoing connection on browser2: " + browser2.outgoingPeers[0].toLongString());
            logger.trace("TEST: Remaining incoming connection on browser1: " + browser1.incomingPeers[0].toLongString());

            // Create a Cube and exchange it between browsers
            expect(browser1.cubeStore.getNumberOfStoredCubes()).toEqual(0);
            expect(browser2.cubeStore.getNumberOfStoredCubes()).toEqual(0);
            const cube: Cube = Cube.Dumb(undefined, coreFieldParsers, Cube, reducedDifficulty);  // no hashcash for faster testing
            cube.setFields(CubeField.Payload("Hic cubus directe ad collegam meum iturus est"));
            const cubeKey: Buffer = await cube.getKey();
            browser1.cubeStore.addCube(cube);

            // Expedite cube exchange for faster testing
            // TODO: This currently fails:     sendMessagBinary() called on destroyed channel
            // This is exactly what we did not want to see.
            // And strangely enough, it actually works in real world browser tests o.O
            logger.trace("TEST: Performing Cube exchange")
            browser2.outgoingPeers[0].sendKeyRequest();
            // Wait up to three seconds for cube to sync
            for (let i = 0; i < 30; i++) {
                if (browser2.cubeStore.getNumberOfStoredCubes() == 1) {
                    break;
                }
                await new Promise(resolve => setTimeout(resolve, 100));
            }
            const recovered: Cube = browser2.cubeStore.getCube(cubeKey);
            expect(recovered).toBeInstanceOf(Cube);
            expect(recovered.fields.getFirst(CubeFieldType.PAYLOAD).value).
                toEqual("Hic cubus directe ad collegam meum iturus est");

            await browser1.shutdown();
            await browser2.shutdown();
        }, 100000);

        it.skip('should fail gracefully when trying to connect to an invalid address', async () => {
            // TODO implement
        });

        // TODO write more tests
    });
});

<|MERGE_RESOLUTION|>--- conflicted
+++ resolved
@@ -21,11 +21,8 @@
 import { Settings } from '../../src/core/settings';
 
 describe('networkManager', () => {
-<<<<<<< HEAD
     Settings.CUBE_RETENTION_POLICY = false;
-=======
     const reducedDifficulty = 0;
->>>>>>> 8fc572cb
 
     describe('WebSockets and general functionality', () => {
         it('creates and cleanly shuts down a WebSocket server', async() => {
@@ -296,7 +293,7 @@
 
             // Create new cubes at peer 1
             for (let i = 0; i < numberOfCubes; i++) {
-                const cube = Cube.Dumb(undefined, coreFieldParsers, Cube, reducedDifficulty);
+                const cube = Cube.Frozen(undefined, coreFieldParsers, Cube, reducedDifficulty);
                 const buffer: Buffer = Buffer.alloc(1);
                 buffer.writeInt8(i);
                 await cubeStore.addCube(cube);
@@ -1020,7 +1017,7 @@
             // Create a Cube and exchange it between browsers
             expect(browser1.cubeStore.getNumberOfStoredCubes()).toEqual(0);
             expect(browser2.cubeStore.getNumberOfStoredCubes()).toEqual(0);
-            const cube: Cube = Cube.Dumb(undefined, coreFieldParsers, Cube, reducedDifficulty);  // no hashcash for faster testing
+            const cube: Cube = Cube.Frozen(undefined, coreFieldParsers, Cube, reducedDifficulty);  // no hashcash for faster testing
             cube.setFields(CubeField.Payload("Hic cubus directe ad collegam meum iturus est"));
             const cubeKey: Buffer = await cube.getKey();
             browser1.cubeStore.addCube(cube);
