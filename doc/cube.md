## Cube 1.0 types
Challenge verification is always the SHA3 hash of the whole cube.

<<<<<<< HEAD
| Data               | Size (bits/bytes) | BASIC | PIC | MUC | PMUC |
|--------------------|-------------------|-------|-----|-----|------|
| Cube Version       | 4 bits            | H     | H   | S   | S    |
| Feature Bits       | 4 bits            | H     | H   | S   | S    |
| Payload            | Remaining Space   | H     | H   | S   | S    |
| Notify (Optional)  | 32 bytes          | H     | H   | S   | S    |
| PMUC Update Count  | 4 bytes           | -     | -   | -   | S    |
| Public Key         | 32 bytes          | -     | -   | S   | S    |
| Date               | 5 bytes           | H     | OH  | S   | OS   |
| Signature          | 64 bytes          | -     | -   | OS  | OS   |
| Nonce              | 8 bytes           | H     | OH  | OS  | OS   |
=======
| Data               | Size (bits/bytes) | Cube | PIC | MUC | PMUC |
|--------------------|-------------------|------|-----|-----|------|
| Cube Version       | 4 bits            | H    | H   | S   | S    |
| Feature Bits       | 4 bits            | H    | H   | S   | S    |
| Payload            | Remaining Space   | H    | H   | S   | S    |
| Notify (Optional)  | 32 bytes          | H    | H   | S   | S    |
| PMUC Update Count  | 4 bytes           | -    | -   | -   | S    |
| Public Key         | 32 bytes          | -    | -   | S   | S    |
| Date               | 5 bytes           | H    | OH  | S   | OS   |
| Signature          | 64 bytes          | -    | -   | OS  | OS   |
| Nonce              | 4 bytes(variable) | H    | OH  | OS  | OS   |
>>>>>>> 11fb278e

-: Not present for this type of cube.<br>
H: This is hashed to derive cube key.<br>
OH: Omitted and not hashed for cube key.<br>
S: Signed with the cube's private key, public key is cube key.<br>
OS: Omitted and not signed with the cube's private key.

### Feature Bits
Bits from least to most significant:

| Bit | Name      | Description |
|-----|-----------|------------------------------------------------------------|
| 0-1 | Cube Type | Indicates whether Cube (0), PIC (1), MUC (2) or PMUC (3).  |
| 2   | Reserved  | Future use.                                                |
| 3   | Notify    | Indicates whether Notify field is present.                 |

### Implementation notes
#### Cube types
| Cube type   | Implemented |
| Cube (dumb) | yes         |
| PIC         | no          |
| MUC         | yes         |
| PMUC        | no          |

Notify field not implemented yet.
Current implementation does not support optional positional fields, though we
could emulate them as separate field definition schemes.

# Version and feature bits fields
Implemented and interpreted as a single one byte field defining which field
definition scheme we need to use.

#### Padding
Two padding fields, one of variable size and one of fixed size 0 are implemented
at the core layer rather than CCI. This is so the core is able to sculpt valid
cubes which we use for testing. Server-only nodes will ignore these fields and
will not do any sculpting, except when we implement commission sculpting.

#### Nonce field size
The nonce field size reserved in the current implementation is 4 bytes.

The nonce field size, even though it is positional, is by its very nature of
variable size as, on the receiving node, it is only ever used to check whether
the last n bits are 0, where n is this node's currently required difficulty. If
the cube does not meet this difficulty requirement, it will be discarded
silently.

The current difficulty level could, by its nature, vary between nodes, for
example as a function of available local storage, awarding higher difficulty
cubes better propagation without imposing a hard barrier.
This is however not currently implemented;
currently, difficulty is a static, network-wide, hardcoded parameter.

If difficulty increases, all old cubes will become invalid regardless of field
size. Dumb cubes will stay invalid forever (except in the unlikely case that
difficulty decreases again before they drop out of the network). Smart cubes can
get their challenge updated by eligible nodes unless the new difficulty happens
to exceed the reserved nonce space.

#### Payload
Core contains a TLV Payload field for testing. The CCI layer may adopt or
replace this pre-defined field.<|MERGE_RESOLUTION|>--- conflicted
+++ resolved
@@ -1,31 +1,17 @@
 ## Cube 1.0 types
 Challenge verification is always the SHA3 hash of the whole cube.
 
-<<<<<<< HEAD
-| Data               | Size (bits/bytes) | BASIC | PIC | MUC | PMUC |
-|--------------------|-------------------|-------|-----|-----|------|
-| Cube Version       | 4 bits            | H     | H   | S   | S    |
-| Feature Bits       | 4 bits            | H     | H   | S   | S    |
-| Payload            | Remaining Space   | H     | H   | S   | S    |
-| Notify (Optional)  | 32 bytes          | H     | H   | S   | S    |
-| PMUC Update Count  | 4 bytes           | -     | -   | -   | S    |
-| Public Key         | 32 bytes          | -     | -   | S   | S    |
-| Date               | 5 bytes           | H     | OH  | S   | OS   |
-| Signature          | 64 bytes          | -     | -   | OS  | OS   |
-| Nonce              | 8 bytes           | H     | OH  | OS  | OS   |
-=======
-| Data               | Size (bits/bytes) | Cube | PIC | MUC | PMUC |
-|--------------------|-------------------|------|-----|-----|------|
-| Cube Version       | 4 bits            | H    | H   | S   | S    |
-| Feature Bits       | 4 bits            | H    | H   | S   | S    |
-| Payload            | Remaining Space   | H    | H   | S   | S    |
-| Notify (Optional)  | 32 bytes          | H    | H   | S   | S    |
-| PMUC Update Count  | 4 bytes           | -    | -   | -   | S    |
-| Public Key         | 32 bytes          | -    | -   | S   | S    |
-| Date               | 5 bytes           | H    | OH  | S   | OS   |
-| Signature          | 64 bytes          | -    | -   | OS  | OS   |
-| Nonce              | 4 bytes(variable) | H    | OH  | OS  | OS   |
->>>>>>> 11fb278e
+| Data               | Size (bits/bytes) | FROZEN | PIC | MUC | PMUC |
+|--------------------|-------------------|------- |-----|-----|------|
+| Cube Version       | 4 bits            | H      | H   | S   | S    |
+| Feature Bits       | 4 bits            | H      | H   | S   | S    |
+| Payload            | Remaining Space   | H      | H   | S   | S    |
+| Notify (Optional)  | 32 bytes          | H      | H   | S   | S    |
+| PMUC Update Count  | 4 bytes           | -      | -   | -   | S    |
+| Public Key         | 32 bytes          | -      | -   | S   | S    |
+| Date               | 5 bytes           | H      | OH  | S   | OS   |
+| Signature          | 64 bytes          | -      | -   | OS  | OS   |
+| Nonce              | 4 bytes(variable) | H      | OH  | OS  | OS   |
 
 -: Not present for this type of cube.<br>
 H: This is hashed to derive cube key.<br>
@@ -45,7 +31,7 @@
 ### Implementation notes
 #### Cube types
 | Cube type   | Implemented |
-| Cube (dumb) | yes         |
+| Frozen (basic) | yes         |
 | PIC         | no          |
 | MUC         | yes         |
 | PMUC        | no          |
@@ -80,7 +66,7 @@
 currently, difficulty is a static, network-wide, hardcoded parameter.
 
 If difficulty increases, all old cubes will become invalid regardless of field
-size. Dumb cubes will stay invalid forever (except in the unlikely case that
+size. Frozen cubes will stay invalid forever (except in the unlikely case that
 difficulty decreases again before they drop out of the network). Smart cubes can
 get their challenge updated by eligible nodes unless the new difficulty happens
 to exceed the reserved nonce space.
