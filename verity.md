![](img/vera_250px_nobg.png)

# Project Verity
This project aims to create a decentralized and censorship-resistant social networking platform akin to Twitter, Threads or Reddit. It leverages unique cube structures, each containing 1kB of data, which are then synchronized across participating nodes. To ensure data integrity and authenticity, posts are signed with user-specific cryptographic keys and utilize a hashcash challenge to mitigate spam. The platform supports 1:1 and 1:n encrypted messaging, protecting user privacy by minimizing metadata leakage and allowing secure, private communication between users. By offering a high degree of privacy, security, and resistance to censorship, this project offers a compelling alternative to traditional, centralized social networks.

Although light nodes are supported, nodes are encouraged to be operated as full nodes, replicating all cubes.

> Disclaimer: this project does not implement a cryptocurrency, nor does it resemble a blockchain.

# Cube Specification
Cubes are the elemental units of Verity. Every feature of the network is constructed on top of cubes.
1. **Total Size**: Each cube has a total size of 1024 bytes.

2. **Protocol Version and Reserved Bits (1 byte)**: The first nibble (4 bits) of the first byte of the cube is the protocol version. Currently, the only defined protocol version is 0. The second nibble of the first byte is reserved for future use.

3. **Date (5 bytes)**: The next 5 bytes represent the date when the cube was created, encoded as a truncated UNIX timestamp. This timestamp represents the number of seconds since the UNIX epoch (1970-01-01), truncated to 5 bytes. This is used to prune old cubes from the network.

4. **Type-Length-Value (TLV) Fields (variable length)**: The rest of the cube consists of a series of TLV fields. Each field starts with a one-byte type identifier, followed by a length (types of static length may omit this) and the actual value. The type is a 6-bit identifier, and the length, if present, is encoded as a 10-bit integer, both packed into a two-byte header. The length is encoded as big endian.

  - **Type (6 bits)**: This is an identifier for the type of data. The defined types are as follows:

    - 0b000000: `TYPE_PAYLOAD`
    - 0b000001: `TYPE_RELATES_TO`
    - 0b000010: `TYPE_PADDING_NONCE`
    - 0b000011: `TYPE_KEY_DISTRIBUTION`
    - 0b000100: `TYPE_SHARED_KEY`
    - 0b000101: `TYPE_ENCRYPTED`
    - 0b000110: `TYPE_SIGNATURE`
    - 0b000111: `TYPE_SMART_CUBE`
    - 0b001000: `TYPE_PUBLIC_KEY`
    
    (Detailed description below)

  - **Length (10 bits, optional)**: This is the length of the value in bytes. For types with a fixed length, such as the "relates-to" hash (32 bytes), the digital signature (64 bytes), and the Shared Key (32 bytes), this field is omitted and the length is implicitly known. For types with variable length, this field specifies the length of the value.
   
  - **Value (variable length)**: This is the actual data. The length of this field is specified by the length field or is implicitly known based on the type.

5. **Type Fields**
  - **TYPE_PAYLOAD (optional, variable length)**: This is the main data payload of the cube, and its length can vary from 0 to the remaining size of the cube after accounting for other fields. The length utilizes the 10 bit length value of the TLV header. The payload can contain any data, but it is intended to hold the main content of the post or message.

  - **TYPE_KEY_DISTRIBUTION (optional, 40 bytes)**: This field is used to distribute symmetric keys for encrypted communications. It has a fixed size of 40 bytes and does not require a length field. The first 8 bytes represent the hash (fingerprint) of the recipient's public key. The following 32 bytes represent the ephemeral public key used to derive the symmetric key. The recipient can use their private key and the ephemeral public key to derive the same symmetric key for decrypting the associated `TYPE_ENCRYPTED` field.

  - **TYPE_SHARED_KEY (optional, 32 bytes)**: This field is used to store a symmetric key that has been encrypted with a previously distributed symmetric key. It has a fixed size of 32 bytes and does not require a length field. This symmetric key is used for decrypting other `TYPE_ENCRYPTED` fields and may be stored for future use.

  - **TYPE_ENCRYPTED (optional, variable length)**: This field holds encrypted data. It can contain any number of embedded TLV fields, which are to be parsed after decryption. The encryption key used is either the one associated with a preceding `TYPE_KEY_DISTRIBUTION` field in the same cube or a key previously distributed and stored in the recipient's key store. The first 8 bytes of the field contain the hash of the symmetric key (fingerprint) used for encryption, allowing the recipient to find the correct key for decryption. The rest of the field contains the encrypted data of further fields embedded within. (e.g. `TYPE_PAYLOAD` and `TYPE_SIGNATURE`)

  - **TYPE_RELATES_TO (optional, 33 bytes)**: If present, this field defines a certain relationship to another Cube. It consists of a one byte `RELATIONSHIP` class followed by the 32 byte key of another Cube. The `RELATIONSHIP` classes are defined as follows:
    - 1: `CONTINUED IN`: This cube contains incomplete data (e.g. because a single cube did not fit the whole payload) and is continued in the referenced cube. This cube, the referred cube and any further continuation shall be called a `continuation chain`. Only one `CONTINUED IN` relationship is allowed per cube. Client software shall attempt to retrieve the whole continuation chain in order to display the payload unabridged. Client software shall also treat non-payload fields across all cubes in the continuation chain same as non-payload fields in a single cube. Note that continuation chains are non-extendable as their memeber cubes are referenced front-to-back. This also ensures that all integrity guarantees of the first cube in the continuation chain (if any) extend to the whole chain, e.g. `SIGNATURE` fields don't have to be repeated in each member cube.
    TODO: Is this exploitable? As continuation chains have no defined start, an attacker could insert a new cube and claim it to be the be start of a preexisting chain, causing clients to locally construct nonsensical, conflicting and potentially large chain structures. We could require an additional hash over the whole chain in the last cube... but that wastes space of course.
    - 2: `MENTION`: This cube refers to a user. Multiple `MENTION` relationships are allowed per cube. The referred cube must be a MUC. Client software may scan cubes for MENTIONs of their user's own MUC to notify them of.
    - 3: `REPLY TO`: This cube's payload constitutes a reply to an earlier payload, available in the referenced cube. Client software may attempt to display the original cube alongside the reply. While client software may consider multiple `REPLY TO` relations per cube depending on the type of application, it is usually expected to only heed the first one.
    - 4: `QUOTATION`: This cube's payload refers to an earlier payload which client software shall usually display alongside this cube's payload. Multiple `QUOTATION` relationships are allowed per cube, in which case client software may provide an abridged view.
  
  is a continuation of another post. The field contains the hash of the post it relates to. The type code for this field is `TYPE_RELATES_TO`
    > **TODO**: Implement different types of continuations, like replies, quotes, etc. This will require at least one more byte.

  - **TYPE_PADDING_NONCE (mandatory, variable length)**: As cubes are of fixed length (see total size above), a padding field is used to fill up each cube. If a signature field is used (see below), this fills the space between other cube contents and the signature. The padding field has a type of `TYPE_PADDING_NONCE`, and its length is calculated by subtracting the size all other fields, including the signature if present, from the total cube size. The last N bytes of the padding field serve as the nonce for the proof-of-work. The value of the nonce is initially set to zero, and is incremented with each attempt to generate a valid hash. The padding subfield length N is decided by the client but is recommended to be at least 4 bytes.

  - **TYPE_SIGNATURE (optional, 72 bytes)**: If present, the public key fingerprint and ED25519 signature are placed into this field as the last field in the cube. The field has a type of TYPE_SIGNATURE and does not have an associated length field because its size is fixed. The signature and fingerprint are calculated over all the bytes of the cube from the start up to and including the type byte of this signature field, as well as the fingerprint. The first 8 bytes contain the fingerprint of the public key, and the last 64 bytes of the field contain the signature.

<<<<<<< HEAD
  - **TYPE_SMART_CUBE**: If used, this field has to be first in the cube following the header. This type activates smart cube formats, such as MUC or IPC. It is only one byte long, leaving just 2 bits after the 6 bit type encoding:
=======
  - **TYPE_SPECIAL_CUBE (optional, 1 byte)**: If used, this field has to be first in the cube following the header. This type activates special cube formats, such as MUC or IPC. It is only one byte long, leaving just 2 bits after the 6 bit type encoding:
>>>>>>> c62703ed
   - 0b00: `CUBE_TYPE_MUC`
   - 0b01: `CUBE_TYPE_IPC`
   - 0b10: `CUBE_TYPE_RESERVED`
   - 0b11: `CUBE_TYPE_RESERVED2` (Could be used to enable another byte of payload)

- **TYPE_PUBLIC_KEY (optional, 32 bytes)**: This field stores an ED25519 public key. Given its fixed size of 32 bytes, it does not require an accompanying length field. It's used to share or broadcast the public key, enabling cryptographic operations like verifying signatures or initializing secure communications.

# Cube Store
  The cube store is part of each node and contains all the cubes known. While a full node is online it tries to keep its Node Store synchronized with the rest of the network by regularly synchronizing with all connected peers.

## Spam Prevention
  Verity has two primary defenses against Denial of Service (DoS):
### Hashcash
  The network sets a challenge level of trailing zeroes for each cube, any cubes that fail this challenge get rejected and dropped. The level initially will be hardcoded, but later may be adjusted to scale with the amount of data in the Cube Store. This is a well proven defense against spam and sufficiently effective.
### Ephemeral Cubes
  Cubes have a limited lifetime. By default they will only live for 7 days until dropped from the network. Though once switching to Merkle Patricia Trie (MPT) timestamps can be easily sorted into different subtrees, allowing flexible control over cube retention times. Nodes may regularly re-inject their posts to keep them available online, if desired.

  > Upcoming Extension: See chapter Cube Lifetime Function

# Network Communication
  1. **Protocol Version (1 byte)**: This is the version of the protocol being used. This allows for future updates and backward compatibility. For now, you can set this to 0x01.

  2. **Message Class (1 byte)**: This is an identifier for the type of message. Here's a possible mapping:
  - `0x00`: `Hello`
  - `0x01`: `HashRequest`
  - `0x02`: `HashResponse`
  - `0x03`: `CubeRequest`
  - `0x04`: `CubeResponse`
  - `0x05`: `Unused - to be assigned`
  - `0x06`: `NodeRequest`
  - `0x07`: `NodeResponse`
  - `0x08`: `NodeBroadcast`

  Each of these message classes will have different data payloads:
  - `Hello`: **Node Identifier (16 bytes)**: This is a unique NodeID that's generated at startup. Primary purpose is to detect when we connected to ourselves. This may happen if we don't know our external IP. (e.g. NAT)

  - `HashRequest`: This message also might not need any further data. The act of sending it could suffice to request all cube hashes.

  - `HashResponse`:
    - **Hash Count (4 bytes)**: This is an integer indicating the number of hashes being sent.
    - **Hashes (32 bytes each)**: This is a series of 32-byte hash values. The number of hashes should match the Hash Count.

  - `CubeRequest`:
    - **Cube Hash Count (4 bytes)**: This is an integer indicating the number of cube hashes being requested.
    - **Cube Hashes (32 bytes each)**: This is a series of 32-byte hash values. The number of hashes should match the Cube Hash Count.

  - `CubeResponse`:
    - **Cube Count (4 bytes)**: This is an integer indicating the number of cubes being sent.
    - **Cubes (1024 bytes each)**: This is a series of cubes. Each cube is 1024 bytes as per your cube specification. The number of cubes should match the Cube Count.

  - `NodeRequest`: This message requests a list of known node addresses from a peer.
    - **Payload**: None

  - `NodeResponse`: This message provides a list of known node addresses to a peer.

    - Payload:
        - **Node Count (4 bytes)**: An integer indicating the number of node addresses being sent.
        - **Node Entries (variable length)**: A series of node entries. Each entry consists of:
          - **Node Address Length (2 bytes)**: An integer indicating the length of the node address.
          - **Node Address (variable length)**: The node address (e.g., WebSocket URL). The length of the address should match the Node Address Length.
<br><br>
  - `NodeBroadcast`: This message voluntarily sends a list of known node addresses to a peer, without a prior NodeRequest.

    - **Payload:** Same as NodeResponse.

## Planned Extension: Cube Key Modification for Efficient Network Communication

To further enhance the efficiency and functionality of network communication, a modification to the structure of cube keys is planned. The first five bytes of the cube key, which currently represent a portion of the cube hash, will be replaced with the five bytes of the cube header that store the cube's date.

 > Has synergies with extension: Cube Lifetime Function

### Key Structure

This new key structure will still have more than enough bits to work reliably as a hash, while also including critical information about the cube's age directly in the key. 

With this update, the key for a cube will be generated as follows:

- The first five bytes will represent the date of the cube.
- The remaining bytes will represent a truncated hash of the cube.

### Benefits 

This modification will allow nodes to easily determine the age and the hashcash challenge level of a cube just from its key, without needing to download the entire cube. 

This has several benefits:

- **Efficient Cube Evaluation**: Nodes can efficiently determine whether the cubes on offer meet their local requirements in terms of the hashcash challenge and cube lifetime. This allows nodes to make more informed decisions about which cubes to request and save bandwidth by avoiding downloading cubes that do not meet their requirements.
  
- **Cube Lifetime Enforcement**: The age of a cube can be easily calculated from its key, enabling nodes to efficiently manage their cube storage and drop cubes that have exceeded their lifetime.

This enhancement is expected to improve the overall efficiency of network communication and resource utilization in the Verity network.

# Encryption

## Cryptographic primitives used
   - All hashes are SHA3, truncated where sensible.
   - All signatures are ED25519
   - Fingerprints of either are truncated to 64 bit

  > Note: Signatures are very computationally expensive. Signing a cube with ED25519 is roughly 20 times as expensive as hashing with SHA3, verifying the signature even 60 times. Thus whenever signatures are to be verified, the cube challenge has to be verified first, in order to avoid creating a vector for Denial of Service (DoS).

**Key Distribution Field (`TYPE_KEY_DISTRIBUTION`):**

This type is used for fields that distribute a symmetric key for decryption of subsequent fields in the cube.

1. The sender creates an ephemeral Curve25519 key pair.
2. The sender uses the ephemeral private key and the recipient's public key (obtained from their address) to derive a shared symmetric key using `crypto_scalarmult_curve25519`.
3. The sender uses the shared symmetric key to encrypt the subsequent fields in the cube.
4. The field value for the `TYPE_KEY_DISTRIBUTION` field is composed of the following parts:
   - The 32-byte ephemeral public key, which the recipient will need to derive the same shared symmetric key.
   - A truncated 8-byte (64-bit) hash of the recipient's public key, so the recipient can identify that they are the intended recipient.

**Shared Key Field (`TYPE_SHARED_KEY`):**

This type is used for fields that deliver a symmetric key to the recipient. These fields can be placed within `TYPE_ENCRYPTED` sections and can be included multiple times to deliver multiple keys.

The field value for the `TYPE_SHARED_KEY` field is a 32-byte symmetric key, which the recipient should add to their key store for decrypting future messages.

**Encrypted Cube (`TYPE_ENCRYPTED`):**

This type is used for fields that contain encrypted data. The encryption is done using a symmetric key, which could be distributed in the same cube or derived from a key in the recipient's key store.

1. The field starts with an 8-byte (64-bit) hash of the symmetric key used for encryption. The recipient uses this hash to identify the correct key for decryption.
2. The rest of the field contains the encrypted data.

**1:1 Messages:**

For 1:1 messages, the sender creates a single cube with the recipient's public key and the message payload in the `TYPE_ENCRYPTED` section. This section is encrypted with a symmetric key derived using `crypto_scalarmult_curve25519` and the ephemeral key pair. The cube also contains a `TYPE_KEY_DISTRIBUTION` field with the ephemeral public key and the hash of the recipient's public key.

**1:n Messages:**

For 1:n messages, the sender creates multiple cubes, one for each recipient. Each cube contains a `TYPE_KEY_DISTRIBUTION` field with an ephemeral public key (different for each cube) and the hash of the recipient's public key. The `TYPE_ENCRYPTED` section of each cube can contain the same or different payloads for each recipient. 

Additionally, the sender can include one or more `TYPE_SHARED_KEY` fields within the `TYPE_ENCRYPTED` section of each cube. These fields contain symmetric keys that the recipients should add to their key store for decrypting future messages. This allows the sender to establish multiple shared keys with each recipient in a single cube.

This comprehensive system allows for secure, efficient, and flexible communication, supporting both 1:1 and 1:n messages while minimizing metadata leakage and cube size. It also provides a robust mechanism for nodes to quickly identify and retrieve relevant data.

## Design
### Logo
![](img/vera_150px_nobg.png)

The dove Vera (short for Veracity) is the logo of Verity. The dove not only signifies peace, harmony, and purity, but also symbolizes the free spirit of a decentralized network that cannot be caged or controlled, much like the dove itself.
### Names
#### Verity
Verity was chosen as the name of the project. It aligns with the project goals and is conscise, yet not too common. Verity is another word for "truth". It's shorter and simpler than Veracity, but similar in meaning.

#### Veracity
This word means "truthfulness" or "accuracy", which could refer to the authenticity and integrity of the cubes in the network. It's an uncommon word, which could make the project stand out, but it may also be less immediately understandable to some users.

## Outlook
### Network
- `Light Nodes`: Besides full nodes with full replication one can also operate light nodes that only request cubes on demand. They should prefer to connect to full nodes and communicate their status as network leaves.
- `Bloom filters`: To further improve efficiency light nodes receive bloom filters of connected nodes in order to determine which peers to request cubes from.
- `DHT Nodes`: Another extension could be DHT nodes. Instead of aiming for full replication, these nodes just replicate a portion of the cube-space within their DHT address range. They have a bit less utility to the network, but also can operate with less resources.
- `Merkle Patricia Trie`: To improve efficiency during synchronization we can store all hashes in an MPT. This would allow efficient comparison and synchronization with a time complexity of O(log(n)). Likely advisable to scale beyond a million cubes per day.
### Client
- `Reference Client`: The reference client is to be written in TypeScript and support a WebSocket transport. This will allow porting the client to the web for easier access. PWA could be an option, especially for light nodes.
### Features
- `Accounts`: Identities will be implemented through asymmetric cryptography. Users can create one or more public/private key pairs and use them to receive direct messages addressed to the hash of their public key, as well as to sign their messaged.

### Mutable User Cubes (MUCs)

Mutable User Cubes (MUCs) are a smart type of cube in the Verity network that can be updated by their respective owners. This functionality provides users with the flexibility to change the content of these cubes while preserving their identity within the network.

#### Specification

MUCs are similar to standard cubes, but with an additional field:

1. **Public Key**: This is the user's public key. It serves to verify the signature of the cube. The hash of the public key is used to track the cube within the network and as the key for the MPT. Their full hash still serves to verify the challenge of the cube.

The content of a MUC can be updated by the user, and the updated cube is signed with the user's private key. The signature can be verified with the public key in the cube. When a MUC is updated, the timestamp is set to the current time. This timestamp serves as the version number for the cube. The cube with the latest timestamp is considered the most recent version.

#### Synchronization

Synchronization of MUCs leverages the Merkle Patricia Trie (MPT) structure, allowing efficient comparison and synchronization of cubes with a time complexity of O(log(n)).

When two nodes synchronize, they compare the root hash of their MPTs. If the hashes are different, this indicates that the nodes have a different set of cubes. The nodes can then recursively compare the hashes of their children, continuing down the tree, until they identify the cubes that differ. This allows the nodes to find the specific cubes that need to be updated, without having to compare every single cube hash.

For MUCs, the timestamp is incorporated into the cube hash stored in the MPT. If a MUC is updated and its timestamp changes, its hash will change, and the change will propagate up the MPT. Nodes can then identify the updated cube when synchronizing their MPTs.

#### Conflict Resolution

In the event of a conflict where different versions of the same MUC exist within the network with the same timestamp, the version with the "higher" cube hash is considered the most recent. "Higher" can be defined in various ways - for example, you might interpret the hash as a big-endian number and choose the cube with the larger number, or you could choose the cube with the lexicographically later hash when interpreted as a string.

This method is arbitrary and doesn't inherently favor any particular cube, but it provides a deterministic way to decide between two versions of a cube with the same timestamp. The choice of "higher" as larger numeric value or later lexicographic value doesn't affect the security or functionality of the network, but should be consistent across all nodes.

  > The extension Cube Lifetime Function will enable an improved conflict resolution where the exact remaining lifetime of a cube can be calculated and used to arbitrate between conflicting cubes. Longer lifetime is always to be preferred.

#### Implementation

Implementation of MUCs requires changes to the cube handling and network synchronization code to accommodate the additional fields and the different method of tracking and synchronizing cubes. The MPT data structure must also be implemented and maintained by each node.

### Immutable Persistence Cubes (IPCs)

Immutable Persistence Cubes (IPCs) are a distinct type of cube in the Verity network. Unlike regular cubes that expire after 7 days, and Mutable User Cubes (MUCs) that can only be extended in their lifetime by their respective owners, IPCs are static and their content cannot be updated once created. However, their lifespan can be extended by any network participant, allowing them to potentially exist in perpetuity.

#### Specification

IPCs are similar to standard cubes and MUCs, but with a unique identification method:

1. **Partial Hash Key**: Each IPC is tracked under a key that is derived by hashing most of the cube content, excluding the date and the padding/nonce. This guarantees that the same stored data will always result in the same key, thereby preserving cube identity even when their lifespan is extended. Their full hash still has to meet the regular challenge requirements.
 > TODO: Consider swapping the header byte with the date bytes for easier sequential hashing of IPCs. Ideally their key can be derived in one go.

#### Extension of Lifespan

Any network participant can sponsor an extension of the lifespan of an IPC by setting the date to the current date and solving the nonce to meet the hashcash requirement. This process results in a new cube with the same key (due to the identical content) but a newer date, effectively replacing the older version of the cube in the network. As long as any client appreciates the content and occasionally renews the date, these cubes could theoretically exist indefinitely.

#### Conflict Resolution

In the event of a conflict where different versions of the same IPC exist within the network with the same timestamp and same challenge level, the version with the "higher" cube hash is considered the most recent. "Higher" can be defined in various ways, such as interpreting the hash as a big-endian number and choosing the cube with the larger number, or interpreting the hash as a string and choosing the cube with the lexicographically later hash. This deterministic method ensures a fair resolution of conflicts and doesn't inherently favor any particular cube.

 > See MUC conflict resolution

## Cube Lifetime Function

In the Verity network, the lifetime of cubes can be extended by increasing the hashcash challenge level. The function that determines the cube lifetime, given the hashcash challenge level, is designed to provide a balance between computational investment and the extension of cube lifetime. 

### Function Definition

The function that determines the cube lifetime is given by:

$$f(x) = \frac{{d_{1} - d_{2}}}{{\log_2(c_{1}) - \log_2(c_{2})}} \cdot \log_2(x) + \frac{{d_{1} \cdot \log_2(c_{2}) - d_{2} \cdot \log_2(c_{1})}}{{\log_2(c_{2}) - \log_2(c_{1})}}$$

where:

- $x$ is the hashcash challenge level,
- $d_{1}$ and $d_{2}$ are the lower and upper bounds for the cube lifetime, respectively, and
- $c_{1}$ and $c_{2}$ are the lower and upper bounds for the hashcash challenge level, respectively.

### Plot ###
![](img/lifetime_plot.png)

### Function Properties

The cube lifetime function has several key properties that make it well-suited for its role in the Verity network:

1. **Growth Rate**: The function exhibits sub-linear growth. This means that as the hashcash challenge level increases, the cube lifetime also increases, but at a decreasing rate. This property ensures that while investing more computational resources can extend the cube lifetime, there are diminishing returns for each additional bit in the hashcash challenge level.

2. **Monotonicity**: The function is strictly increasing for $x > 0$ if $d_{1} < d_{2}$ and $c_{1} < c_{2}$. This means that a higher hashcash challenge level will always result in a longer cube lifetime.

3. **Continuity and Differentiability**: The function is continuous for $x > 0$ and differentiable for $x > 0$, which means it has no breaks, jumps, or sharp turns for $x > 0$. This ensures that small changes in the hashcash challenge level lead to small changes in the cube lifetime.

4. **Bounds**: The function correctly maps a hashcash challenge level of $c_{1}$ bits to a cube lifetime of $d_{1}$ days, and a challenge level of $c_{2}$ bits to a cube lifetime of $d_{2}$ days. This allows the network to control the minimum and maximum cube lifetimes.<|MERGE_RESOLUTION|>--- conflicted
+++ resolved
@@ -58,11 +58,7 @@
 
   - **TYPE_SIGNATURE (optional, 72 bytes)**: If present, the public key fingerprint and ED25519 signature are placed into this field as the last field in the cube. The field has a type of TYPE_SIGNATURE and does not have an associated length field because its size is fixed. The signature and fingerprint are calculated over all the bytes of the cube from the start up to and including the type byte of this signature field, as well as the fingerprint. The first 8 bytes contain the fingerprint of the public key, and the last 64 bytes of the field contain the signature.
 
-<<<<<<< HEAD
-  - **TYPE_SMART_CUBE**: If used, this field has to be first in the cube following the header. This type activates smart cube formats, such as MUC or IPC. It is only one byte long, leaving just 2 bits after the 6 bit type encoding:
-=======
-  - **TYPE_SPECIAL_CUBE (optional, 1 byte)**: If used, this field has to be first in the cube following the header. This type activates special cube formats, such as MUC or IPC. It is only one byte long, leaving just 2 bits after the 6 bit type encoding:
->>>>>>> c62703ed
+  - **TYPE_SMART_CUBE (optional, 1 byte)**: If used, this field has to be first in the cube following the header. This type activates smart cube formats, such as MUC or IPC. It is only one byte long, leaving just 2 bits after the 6 bit type encoding:
    - 0b00: `CUBE_TYPE_MUC`
    - 0b01: `CUBE_TYPE_IPC`
    - 0b10: `CUBE_TYPE_RESERVED`
