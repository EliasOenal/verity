import { Cube, CubeInfo } from './cube';
import { logger } from './logger';
import { CubePersistence } from "./cubePersistence";
import { EventEmitter } from 'events';
import * as fp from './fieldProcessing';
import { Buffer } from 'buffer';

export class CubeDataset {
  rawcube: Buffer;  // more efficient than storing cube objects
  reverseRelationships: Array<fp.Relationship> = [];
  applicationNotes: Map<any, any> = new Map();

  constructor(rawcube?: Buffer) {
    this.rawcube = rawcube;
  }

  getReverseRelationships(type?: fp.RelationshipType, remoteKey?: string): Array<fp.Relationship> {
    let ret = [];
    for (const reverseRelationship of this.reverseRelationships) {
      if (
        (!type || type == reverseRelationship.type) &&
        (!remoteKey) || remoteKey == reverseRelationship.remoteKey ) {
          ret.push(reverseRelationship);
        }
    }
    return ret;
  }
}

export class CubeStore extends EventEmitter {
<<<<<<< HEAD
  storage: Map<string, CubeInfo>;
  private allKeys: Buffer[] | undefined;
  private allCubeInfos: CubeInfo[] | undefined;
  private persistence: CubePersistence = undefined;
=======
  // Maps can't work with Buffers as keys, they would match references,
  // not values. So we store the hashes as hex strings.
  // Maybe we should use a different data structure for this.
  private storage: Map<string, CubeDataset> = new Map();
  private allKeys: Buffer[] | undefined = undefined;

  // Refers to the persistant cube storage database, if available and enabled
  private persistence: CubePersistence = undefined;

  // Automatically generate reverse relationship annotations for each cube
  private auto_annotate: boolean = true;
>>>>>>> c62703ed

  constructor(
    enable_persistence: boolean = true,
    auto_annotate: boolean = true) {
    super();
    this.auto_annotate = auto_annotate;
    if (enable_persistence) {
      this.persistence = new CubePersistence();

      // this.persistence.on("ready", this.syncPersistentStorage);
      this.persistence.on('ready', () => {
        logger.trace("cubeStore: received ready event from cubePersistence");
        this.syncPersistentStorage();
      });
    }

    this.storage = new Map();
    this.allKeys = undefined;
  }

<<<<<<< HEAD
  // TODO: implement importing CubeInfo directly
  async addCube(cube: Buffer): Promise<Buffer | undefined>;
  async addCube(cube: Cube): Promise<Buffer | undefined>;
  async addCube(cube: Cube | Buffer): Promise<Buffer | undefined> {
    try {
      if (cube instanceof Buffer)
        cube = new Cube(cube);
      const key: Buffer = await cube.getKey();
      // Sometimes we get the same cube twice (e.g. due to network latency)
      // No need to invalidate the hash or to emit an event
      if (this.storage.has(key.toString('hex'))) {
        logger.error('CubeStorage: duplicate - cube already exists');
=======
  async addCube(cube: Buffer): Promise<string | undefined>;
  async addCube(cube: Cube): Promise<string | undefined>;
  async addCube(cube: Cube | Buffer): Promise<string | undefined> {
      try {
        // Cube objects are ephemeral as storing binary data is more efficient.
        // Create cube object if we don't have one yet.
        if (cube instanceof Buffer)
          cube = new Cube(cube);

        const keybuffer: Buffer = await cube.getKey();
        const key: string = keybuffer.toString('hex');

        // Sometimes we get the same cube twice (e.g. due to network latency).
        // In that case, do nothing -- no need to invalidate the hash or to emit an event.
        if (this.storage.has(key)) {
          logger.error('CubeStorage: duplicate - cube already exists');
          return key;
        }
        this.allKeys = undefined;  // invalidate cache, will regenerate automatically

        // Store the cube
        // (This either creates a new dataset, or completes the existing dataset
        // with the actual cube if we already learnt some relationship
        // information beforehand.
        let dataset: CubeDataset = this.getOrCreateCubeDataset(
          key, cube.getBinaryData());

        // Create automatic relationship annotations for this cube (if not disabled)
        this.autoAnnotate(key, cube, dataset);

        // save cube to disk (if available and enabled)
        if (this.persistence) this.persistence.storeRawCube(key, dataset);

        // inform our application(s) about the new cube
        this.emit('cubeAdded', key, dataset, cube);

>>>>>>> c62703ed
        return key;
      }
      this.storage.set(key.toString('hex'), cube.getCubeInfo());
      this.allKeys = undefined;
      if (this.persistence) {
        this.persistence.storeRawCubes(
          new Map([[key.toString('hex'), cube.getBinaryData()]]));
      }
      this.emit('cubeAdded', key);
      return key;
    } catch (e) {
      if (e instanceof Error) {
        logger.error('Error adding cube:' + e.message);
      } else {
        logger.error('Error adding cube:' + e);
      }
      return undefined;
    }
  }

<<<<<<< HEAD
  getCube(key: Buffer): Cube | undefined {
    const cube = this.storage.get(key.toString('hex'));

    if (cube) {
      return new Cube(cube.cubeData);
    }

    return undefined;
  }
=======
>>>>>>> c62703ed

  hasCube(key: Buffer): boolean {
    return this.storage.has(key.toString('hex'));
  }

<<<<<<< HEAD
  getCubeRaw(key: Buffer): Buffer | undefined {
    return this.storage.get(key.toString('hex')).cubeData;
=======
  getNumberOfStoredCubes(): number {
    let ret = 0;
    for (const dataset of this.storage.values()) {
      if (dataset.rawcube) ret++;
    }
    return ret;
>>>>>>> c62703ed
  }

  getCubeDataset(key: string): CubeDataset {
    return this.storage.get(key);
  }
  private getOrCreateCubeDataset(key: string, rawcube?: Buffer): CubeDataset {
    let dataset: CubeDataset = this.getCubeDataset(key);
    if (!dataset) {
      dataset = new CubeDataset(rawcube);
      this.storage.set(key, dataset);
    }
    return dataset;
  }
  getCubeRaw(key: string): Buffer | undefined {
    const dataset: CubeDataset = this.getCubeDataset(key);
    if (dataset) return dataset.rawcube;
    else return undefined;
  }
  getCube(key: string): Cube | undefined {
    const dataset: CubeDataset = this.storage.get(key);
    if (dataset) return new Cube(dataset.rawcube);
    else return undefined;
  }

  getAllKeysAsBuffer(): Buffer[] {
    if (this.allKeys) {
      return this.allKeys;
    }
    this.allKeys = Array.from(this.storage.keys()).map(key => Buffer.from(key, 'hex'));
    return this.allKeys;
  }

  getAllCubeInfos(): CubeInfo[] {
    if (this.allCubeInfos) {
      return this.allCubeInfos;
    }
    this.allCubeInfos = Array.from(this.storage.values());
    return this.allCubeInfos;
  }

  // This gets called once a persistence object is ready.
  // We will then proceed to store all of our cubes into it,
  // and load all cubes from it.
  private async syncPersistentStorage() {
    if (!this.persistence) return;
    for (const rawcube of await this.persistence.requestRawCubes()) {
      this.addCube(Buffer.from(rawcube));
    }
    this.persistence.storeCubeInfos(this.storage);
  }
<<<<<<< HEAD
=======

  private autoAnnotate(key: string, cube: Cube, dataset: CubeDataset) {
    if (!this.auto_annotate) return;  // do I have to?

    for (const relationship of cube.getRelationships()) {
      const remoteDataset: CubeDataset =
        this.getOrCreateCubeDataset(relationship.remoteKey);
      const existingReverse: Array<fp.Relationship> =
        remoteDataset.getReverseRelationships(relationship.type, key);
      if (existingReverse.length == 0) {
        remoteDataset.reverseRelationships.push(new fp.Relationship(relationship.type, key));
      }
    }
  }

>>>>>>> c62703ed
}<|MERGE_RESOLUTION|>--- conflicted
+++ resolved
@@ -6,12 +6,15 @@
 import { Buffer } from 'buffer';
 
 export class CubeDataset {
-  rawcube: Buffer;  // more efficient than storing cube objects
+  cubeInfo: CubeInfo = undefined;  // more efficient than storing cube objects
   reverseRelationships: Array<fp.Relationship> = [];
   applicationNotes: Map<any, any> = new Map();
 
-  constructor(rawcube?: Buffer) {
-    this.rawcube = rawcube;
+  constructor(cube: Cube | CubeInfo | Buffer) {
+    if (cube instanceof Cube) this.cubeInfo = cube.getCubeInfo();
+    else if (cube instanceof CubeInfo) this.cubeInfo = cube;
+    else if (cube instanceof Buffer) this.cubeInfo = new Cube(cube).getCubeInfo();
+    else this.cubeInfo = undefined;
   }
 
   getReverseRelationships(type?: fp.RelationshipType, remoteKey?: string): Array<fp.Relationship> {
@@ -28,28 +31,19 @@
 }
 
 export class CubeStore extends EventEmitter {
-<<<<<<< HEAD
-  storage: Map<string, CubeInfo>;
-  private allKeys: Buffer[] | undefined;
-  private allCubeInfos: CubeInfo[] | undefined;
-  private persistence: CubePersistence = undefined;
-=======
-  // Maps can't work with Buffers as keys, they would match references,
-  // not values. So we store the hashes as hex strings.
-  // Maybe we should use a different data structure for this.
   private storage: Map<string, CubeDataset> = new Map();
   private allKeys: Buffer[] | undefined = undefined;
+  private allCubeInfos: CubeInfo[] | undefined;
 
   // Refers to the persistant cube storage database, if available and enabled
   private persistence: CubePersistence = undefined;
 
   // Automatically generate reverse relationship annotations for each cube
   private auto_annotate: boolean = true;
->>>>>>> c62703ed
 
   constructor(
-    enable_persistence: boolean = true,
-    auto_annotate: boolean = true) {
+      enable_persistence: boolean = true,
+      auto_annotate: boolean = true) {
     super();
     this.auto_annotate = auto_annotate;
     if (enable_persistence) {
@@ -66,20 +60,7 @@
     this.allKeys = undefined;
   }
 
-<<<<<<< HEAD
   // TODO: implement importing CubeInfo directly
-  async addCube(cube: Buffer): Promise<Buffer | undefined>;
-  async addCube(cube: Cube): Promise<Buffer | undefined>;
-  async addCube(cube: Cube | Buffer): Promise<Buffer | undefined> {
-    try {
-      if (cube instanceof Buffer)
-        cube = new Cube(cube);
-      const key: Buffer = await cube.getKey();
-      // Sometimes we get the same cube twice (e.g. due to network latency)
-      // No need to invalidate the hash or to emit an event
-      if (this.storage.has(key.toString('hex'))) {
-        logger.error('CubeStorage: duplicate - cube already exists');
-=======
   async addCube(cube: Buffer): Promise<string | undefined>;
   async addCube(cube: Cube): Promise<string | undefined>;
   async addCube(cube: Cube | Buffer): Promise<string | undefined> {
@@ -111,60 +92,33 @@
         this.autoAnnotate(key, cube, dataset);
 
         // save cube to disk (if available and enabled)
-        if (this.persistence) this.persistence.storeRawCube(key, dataset);
+        if (this.persistence) this.persistence.storeRawCube(key, dataset.cubeInfo.cubeData);
 
         // inform our application(s) about the new cube
         this.emit('cubeAdded', key, dataset, cube);
 
->>>>>>> c62703ed
         return key;
+      } catch (e) {
+        if (e instanceof Error) {
+          logger.error('Error adding cube:' + e.message);
+        } else {
+          logger.error('Error adding cube:' + e);
+        }
+        return undefined;
       }
-      this.storage.set(key.toString('hex'), cube.getCubeInfo());
-      this.allKeys = undefined;
-      if (this.persistence) {
-        this.persistence.storeRawCubes(
-          new Map([[key.toString('hex'), cube.getBinaryData()]]));
-      }
-      this.emit('cubeAdded', key);
-      return key;
-    } catch (e) {
-      if (e instanceof Error) {
-        logger.error('Error adding cube:' + e.message);
-      } else {
-        logger.error('Error adding cube:' + e);
-      }
-      return undefined;
-    }
   }
 
-<<<<<<< HEAD
-  getCube(key: Buffer): Cube | undefined {
-    const cube = this.storage.get(key.toString('hex'));
-
-    if (cube) {
-      return new Cube(cube.cubeData);
-    }
-
-    return undefined;
-  }
-=======
->>>>>>> c62703ed
 
   hasCube(key: Buffer): boolean {
     return this.storage.has(key.toString('hex'));
   }
 
-<<<<<<< HEAD
-  getCubeRaw(key: Buffer): Buffer | undefined {
-    return this.storage.get(key.toString('hex')).cubeData;
-=======
   getNumberOfStoredCubes(): number {
     let ret = 0;
     for (const dataset of this.storage.values()) {
-      if (dataset.rawcube) ret++;
+      if (dataset.cubeInfo) ret++;
     }
     return ret;
->>>>>>> c62703ed
   }
 
   getCubeDataset(key: string): CubeDataset {
@@ -178,14 +132,14 @@
     }
     return dataset;
   }
-  getCubeRaw(key: string): Buffer | undefined {
+  getCubeRaw(key: string): CubeInfo | undefined {
     const dataset: CubeDataset = this.getCubeDataset(key);
-    if (dataset) return dataset.rawcube;
+    if (dataset) return dataset.cubeInfo;
     else return undefined;
   }
   getCube(key: string): Cube | undefined {
     const dataset: CubeDataset = this.storage.get(key);
-    if (dataset) return new Cube(dataset.rawcube);
+    if (dataset) return new Cube(dataset.cubeInfo.cubeData);
     else return undefined;
   }
 
@@ -197,14 +151,6 @@
     return this.allKeys;
   }
 
-  getAllCubeInfos(): CubeInfo[] {
-    if (this.allCubeInfos) {
-      return this.allCubeInfos;
-    }
-    this.allCubeInfos = Array.from(this.storage.values());
-    return this.allCubeInfos;
-  }
-
   // This gets called once a persistence object is ready.
   // We will then proceed to store all of our cubes into it,
   // and load all cubes from it.
@@ -213,10 +159,8 @@
     for (const rawcube of await this.persistence.requestRawCubes()) {
       this.addCube(Buffer.from(rawcube));
     }
-    this.persistence.storeCubeInfos(this.storage);
+    this.persistence.storeRawCubes(this.storage);
   }
-<<<<<<< HEAD
-=======
 
   private autoAnnotate(key: string, cube: Cube, dataset: CubeDataset) {
     if (!this.auto_annotate) return;  // do I have to?
@@ -232,5 +176,4 @@
     }
   }
 
->>>>>>> c62703ed
 }