// LevelPersistence.ts
import { EventEmitter } from 'events';
import { Settings, VerityError } from "../settings";

import { logger } from '../logger';

import { isBrowser, isNode, isWebWorker, isJsDom, isDeno } from "browser-or-node";
import { Buffer } from 'buffer';
import { KeyIteratorOptions, Level, ValueIteratorOptions } from 'level';
import * as ClassicLevel from 'classic-level'
import { CubeIteratorOptions } from './cubeStore';
import { keyVariants } from './cubeUtil';

// maybe TODO: If we find random data in the database that doesn't parse as a cube, should we delete it?
// ... now that we generalized this Class, any deleting of unparseable Cubes
//     would have to be done in the CubeStore

export interface LevelPersistenceOptions {
  dbName: string;
  dbVersion: number;
}

export class LevelPersistence {
  readonly ready: Promise<void>;
  private db: Level<Buffer, Buffer>

  constructor(readonly options: LevelPersistenceOptions) {
    // Set database name, add .db file extension for non-browser environments
    if (!isBrowser && !isWebWorker) this.options.dbName += ".db";
    // open the database
    this.db = new Level<Buffer, Buffer>(
      this.options.dbName,
      {
        keyEncoding: 'buffer',
        valueEncoding: 'buffer',
        version: options.dbVersion,
        compression: false, // Cubes are assumed high entropy
        cacheSize: 128 * 1024 * 1024, // 128MB LRU cache
        writeBufferSize: 16 * 1024 * 1024, // 16MB write buffer
        blockRestartInterval: 32, // This compresses keys with common prefixes
        maxFileSize: 16 * 1024 * 1024, // 16MB so the amount of files doesn't get out of hand
        maxOpenFiles: 5000, // This should take us to 80GB of data, we should benchmark it at that point
      });
    this.ready = new Promise<void>((resolve, reject) => {
      this.db.open().then(() => {
        resolve();
      }).catch((error) => {
        logger.error("LevelPersistence: Could not open DB: " + error);
        reject(error);
      });
    });
  }

  store(key: Buffer, value: Buffer): Promise<void> {
    if (this.db.status !== 'open') {
      logger.warn("LevelPersistence: Attempt to store in a closed DB");
      return Promise.resolve();
    }

    return this.db.put(key, value)
      .then(() => {
        logger.trace(`LevelPersistence: Successfully stored ${keyVariants(key).keyString}`);
      })
      .catch((error) => {
        logger.error(`LevelPersistence: Failed to store ${keyVariants(key).keyString}: ${error}`);
        throw new PersistenceError(`Failed to store ${keyVariants(key).keyString}: ${error}`);
      });
  }

  get(key: Buffer): Promise<Buffer> {
    return this.db.get(key)
      .then(ret => {
        //logger.trace(`LevelPersistence.get() fetched ${keyVariants(key).keyString}`);
        return ret;
      })
      .catch(error => {
        logger.debug(`LevelPersistance.get(): Cannot find ${keyVariants(key).keyString}, error status ${error.status} ${error.code}, ${error.message}`);
        return undefined;
      });
  }

  /**
   * Asynchroneously retrieve multiple keys from the database.
   * Note that you always need to provide a meaningful option object, as otherwise
   * you will just get the first 1000 keys from the database.
   * @param options see getValueRange()
   */
  async *getKeyRange(
      options: CubeIteratorOptions = {},
  ): AsyncGenerator<Buffer> {
      // normalize input: keys are binary in LevelDB
      // Note! Unused options must be unset, not set to undefined.
      // Level just breaks when you set a limit of undefined and returns nothing.
      const optionsNormalised: KeyIteratorOptions<Buffer> = {};
      if (options.gt) optionsNormalised.gt = keyVariants(options.gt).binaryKey;
      if (options.gte) optionsNormalised.gte = keyVariants(options.gte).binaryKey;
      if (options.lt) optionsNormalised.lt = keyVariants(options.lt).binaryKey;
      if (options.lte) optionsNormalised.lte = keyVariants(options.lte).binaryKey;
      optionsNormalised.limit = options.limit ?? 1000;
      optionsNormalised.reverse = false;
    if (options.limit > 1000) logger.warn("LevelPersistence:getKeys() requesting over 1000 Keys is deprecated. Please fix your application and set a reasonable limit.");

    // return nothing if the DB is not open... not that we have any choice then
    if (this.db.status != 'open') return undefined;  // "Generator has completed"

    // finally, delegate everything this method actually does directly to LevelDB
    yield* this.db.keys(optionsNormalised);
  }

  /**
   * Asynchroneously retrieve multiple values from the database.
   * Note that you always need to provide a meaningful option object, as otherwise
   * you will just get the first 1000 values from the database.
   * @param options An object containing filtering and limiting options.
   *   This follows level's iterator options, see their docs for details. In short:
   *   - gt (greater than) or gte (greater than or equal):
   *     Defines at which key to start retrieving.
   *   - lt (less than) or lte (less than or equal):
   *     Defines at which key to stop retrieving.
   *   - reverse (boolean, default: false): Defines the order in which the entries are yielded
   *   - limit (number, default: 1000): Limits the number of values retrieved.
   *     Note that in contrast to level's interface we impose a default limit
   *     of 1000 to prevent accidental full walks, which can be very slow,
   *     completely impractical and block an application for basically forever.
   */
  async *getValueRange(
      options: ValueIteratorOptions<Buffer, Buffer> = {},
  ): AsyncGenerator<Buffer> {
    options.limit ??= 1000;
    if (options.limit > 1000) logger.warn("LevelPersistence:getValueRange() requesting over 1000 values is deprecated. Please fix your application and set a reasonable limit.");
    if (this.db.status != 'open') return undefined;  // "Generator has completed"
    const valGen = this.db.values(options);
    let val: Buffer;
    while (val = await valGen.next()) yield val;
  }

  /**
   * Deletes an entry from persistent storage based on its key.
   * @param {string} key The key of the entry to be deleted.
   * @returns {Promise<void>} A promise that resolves when the entry is deleted, or rejects with an error.
   */
  async delete(key: Buffer): Promise<void> {
    if (this.db.status !== 'open') {
      logger.error("LevelPersistence: Attempt to delete in a closed DB");
      throw new PersistenceError("DB is not open");
    }

    try {
      await this.db.del(key);
      logger.info(`LevelPersistence: Successfully deleted entry with key ${keyVariants(key).keyString}`);
    } catch (error) {
      logger.error(`LevelPersistence: Failed to delete entry with key ${keyVariants(key).keyString}: ${error}`);
    }
  }

   /**
   * Get the key at the specified position in the database.
   * @param position The position of the key to retrieve.
   * @returns A promise that resolves with the key at the specified position.
   */
   async getKeyAtPosition(position: number): Promise<Buffer> {
    if (this.db.status !== 'open') {
      throw new PersistenceError("DB is not open");
    }

    let count = 0;
    const iterator = this.db.iterator({
      keys: true,
      values: false
    });

    try {
      for await (const [key] of iterator) {
        if (count === position) {
          return key;
        }
        count++;
      }
      throw new PersistenceError(`Position ${position} is out of bounds`);
    } catch (error) {
      logger.error(`Error retrieving key at position ${position}: ${error}`);
      return undefined;
    }
  }

  /**
   * Get a specified number of keys succeeding a given input key.
   * @param startKey The key to start from (exclusive).
   * @param count The number of keys to retrieve.
   * @returns An array of keys succeeding the input key.
   */
  // TODO: Given that keys are stored sorted in LevelDB, we should be able
  // to get rid of this method and use getKeyRange instead
  // (which should be O(log n) instead of O(n)).
  async getSucceedingKeys(startKey: string, count: number): Promise<string[]> {
    if (this.db.status !== 'open') {
      throw new PersistenceError("DB is not open");
    }

    const keys: string[] = [];
    let iterator = this.db.iterator({
      gt: startKey,
      limit: count,
      keys: true,
      values: false
    });

    try {
      for await (const [key] of iterator) {
        keys.push(key);
      }
    } catch (error) {
      logger.error(`Error retrieving succeeding keys: ${error}`);
      throw new PersistenceError(`Failed to retrieve succeeding keys: ${error}`);
    }

    // If we haven't collected enough keys, wrap around to the beginning
    if (keys.length < count) {
      iterator = this.db.iterator({
        limit: count - keys.length,
        keys: true,
        values: false
      });

      try {
        for await (const [key] of iterator) {
          keys.push(key);
          if (keys.length === count) break;
        }
      } catch (error) {
        logger.error(`Error retrieving wrapped-around keys: ${error}`);
        throw new PersistenceError(`Failed to retrieve wrapped-around keys: ${error}`);
      }
    }

    return keys;
  }

<<<<<<< HEAD
  /** Deletes everything. Handle with care. */
  async wipeAll(): Promise<void> {
    await this.db.clear();
  }

=======
  /**
   * Get the approximate size of the database.
   * @returns A promise that resolves with the approximate size of the database.
   */
  async approximateSize(): Promise<number> {
    if (this.db.status !== "open") {
      throw new PersistenceError("DB is not open");
    }

    if(isNode) {
      // Cast the db object to ClassicLevel
      const classicDb = this.db as ClassicLevel.ClassicLevel<Buffer,Buffer>;

      try {
        // Use a range that encompasses all possible keys
        const size = await classicDb.approximateSize(Buffer.from([0x00]), Buffer.alloc(64, 0xff));
        return size;
      } catch (error) {
        throw new PersistenceError(`Failed to get key count: ${error}`);
      }
    }
    else
    {
      // Not implemented
      return -1;
    }
  }
>>>>>>> 7024edbb

  async shutdown(): Promise<void> {
    await this.db.close();
  }
}

// Exception classes
class PersistenceError extends VerityError { name = "PersistenceError" }<|MERGE_RESOLUTION|>--- conflicted
+++ resolved
@@ -236,13 +236,11 @@
     return keys;
   }
 
-<<<<<<< HEAD
   /** Deletes everything. Handle with care. */
   async wipeAll(): Promise<void> {
     await this.db.clear();
   }
 
-=======
   /**
    * Get the approximate size of the database.
    * @returns A promise that resolves with the approximate size of the database.
@@ -270,7 +268,6 @@
       return -1;
     }
   }
->>>>>>> 7024edbb
 
   async shutdown(): Promise<void> {
     await this.db.close();
