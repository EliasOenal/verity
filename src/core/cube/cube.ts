--- conflicted
+++ resolved
@@ -15,38 +15,21 @@
 export class Cube {
     class = Cube;  // javascript introspection sucks
 
-<<<<<<< HEAD
-    private _fields: CubeFields;
-    public get fields(): CubeFields { return this._fields; }
-
-    // TODO remove: Unnecessary and error-prone duplication.
-    // publicKey should fetch the data from the PUBLIC_KEY field
-    private _publicKey: Buffer | undefined;
-    get publicKey() { return this._publicKey; }
-
-    private binaryData: Buffer = undefined;
-
-    get cubeType(): CubeType {
-        const smartField = this.fields.getFirst(CubeFieldType.SMART_CUBE);
-        if (!smartField) return CubeType.BASIC;
-        else return CubeUtil.parseSmartCube(smartField.type);
-=======
-    /**
-     * Creates a new standard or "dumb" cube.
+    /**
+     * Creates a new standard or "frozen" cube.
      * @param data Supply your custom fields here. We will supplement them
      * with all required boilerplate (i.e. we will create the TYPE, DATE and
      * NONCE fields for you).
      */
-    static Dumb(
+    static Frozen(
             data: CubeFields | CubeField[] | CubeField = [],
             parsers: FieldParserTable = coreFieldParsers,
             cubeClass: any = Cube,  // type: class
             required_difficulty = Settings.REQUIRED_DIFFICULTY): Cube {
-        data = CubeFields.Dumb(data, parsers[CubeType.DUMB].fieldDef);
-        const cube: Cube = new cubeClass(CubeType.DUMB, parsers, required_difficulty);
+        data = CubeFields.Frozen(data, parsers[CubeType.FROZEN].fieldDef);
+        const cube: Cube = new cubeClass(CubeType.FROZEN, parsers, required_difficulty);
         cube.setFields(data);
         return cube;
->>>>>>> 11fb278e
     }
 
     /**
@@ -109,8 +92,8 @@
     /**
      * Sculpt a new bare Cube, starting out without any fields.
      * This is only useful if for some reason you need full control even over
-     * mandatory boilerplate fields. Consider using Cube.Dumb or Cube.MUC
-     * instead, which will sculpt a fully valid dumb Cube or MUC, respectively.
+     * mandatory boilerplate fields. Consider using Cube.Frozen or Cube.MUC
+     * instead, which will sculpt a fully valid frozen Cube or MUC, respectively.
      **/
     constructor(
         cubeType: CubeType,
@@ -149,7 +132,7 @@
 
     toString(): string {
         let ret = "";
-        if (this._cubeType == CubeType.DUMB) ret = "Dumb Cube";
+        if (this._cubeType == CubeType.FROZEN) ret = "Frozen Cube";
         else if (this._cubeType == CubeType.MUC) ret = "MUC";
         else if (this._cubeType == CubeType.PIC) ret = "PIC";
         else ret = "Invalid or unknown type of Cube"
@@ -219,7 +202,7 @@
     public async getKey(): Promise<CubeKey> {
         if (this.cubeType == CubeType.MUC) {
             return this.publicKey;
-        } else if (this.cubeType === CubeType.BASIC) {
+        } else if (this.cubeType === CubeType.FROZEN) {
             return await this.getHash();
         } else {
             throw new CubeError("CubeType " + this.cubeType + " not implemented");
@@ -229,7 +212,7 @@
     public getKeyIfAvailable(): CubeKey {
         if (this.cubeType == CubeType.MUC) {
             return this.publicKey;
-        } else if (this.cubeType === CubeType.BASIC) {
+        } else if (this.cubeType === CubeType.FROZEN) {
             return this.getHashIfAvailable();
         } else {
             throw new CubeError("CubeType " + this.cubeType + " not implemented");
