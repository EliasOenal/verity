
export const Settings = {
    // Cube related:
    CUBE_VERSION: 1,         // Cubes sculpted locally will have this version
    REQUIRED_DIFFICULTY: 12,  // hash cash must have this many zero bits at the end
<<<<<<< HEAD
    HASHCASH_SIZE: 4,  // reverse at least 4 bytes as scratch space for hash cash, giving us 2^32 attempts which is more than enough
    TREE_OF_WISDOM: true, // enable Tree of Wisdom structure for efficient cube syncing
    CUBE_RETENTION_POLICY: true,  // Verify cubes against current epoch
=======
    NONCE_SIZE: 4,  // reserve at least 4 bytes as scratch space for hash cash, giving us 2^32 attempts which is more than enough
>>>>>>> 8fc572cb

    /**
     * Seed bytes used to derive a MUC extension key from a user's master key.
     * Can't be more than 6 for the current implementation.
     */
    MUC_EXTENSION_SEED_SIZE: 3,

    // Network related:
    DEFAULT_WS_PORT: 1984,
    DEFAULT_LIBP2P_PORT: 1985,  // this is actually also WebSocket, but libp2p's flavour
    NETWORK_TIMEOUT: 0,  // Getting strange timeouts, deactivating for now , original: (10 * 1000),  // currently only used while establishing connection
    ANNOUNCEMENT_INTERVAL: (25 * 60 * 1000),  // 25 minutes between Torrent tracker announcements
    NEW_PEER_INTERVAL: (1 * 1000),  // autoconnect a new peer every second
    CONNECT_RETRY_INTERVAL: (1 * 1000),  // Initially retry a failed peer connection after 1 sec
    RECONNECT_INTERVAL: (10 * 1000),  // Initially reconnect a peer after 10sec
    RECONNECT_MAX_FIBONACCI_FACTOR: 8, // 20, // increase RETRY and RECONNECT intervals on each failure according to a Fibonacci factor, but no more than 20 times (i.e. a maximum of 6765 times the initial interval)
    MAXIMUM_CONNECTIONS: 20, // Maximum number of connections to maintain

    // Peer related:
    TRUST_SCORE_THRESHOLD: -1000,  // peers with a score below this are considered bad peers
    BAD_PEER_REHABILITATION_CHANCE: 0.1,  // chance of trying to connect to a peer with bad local trust score

    // Network peer related:
    KEY_REQUEST_TIME: (10 * 1000),  // asks nodes for new cube keys every 10 seconds
    NODE_REQUEST_TIME: (10 * 1000),  // asks nodes for their known nodes every 10 seconds

    // Debugging related:
    RUNTIME_ASSERTIONS: true,
}

export class VerityError extends Error {}
export class ApiMisuseError extends VerityError { }<|MERGE_RESOLUTION|>--- conflicted
+++ resolved
@@ -3,13 +3,10 @@
     // Cube related:
     CUBE_VERSION: 1,         // Cubes sculpted locally will have this version
     REQUIRED_DIFFICULTY: 12,  // hash cash must have this many zero bits at the end
-<<<<<<< HEAD
     HASHCASH_SIZE: 4,  // reverse at least 4 bytes as scratch space for hash cash, giving us 2^32 attempts which is more than enough
     TREE_OF_WISDOM: true, // enable Tree of Wisdom structure for efficient cube syncing
     CUBE_RETENTION_POLICY: true,  // Verify cubes against current epoch
-=======
     NONCE_SIZE: 4,  // reserve at least 4 bytes as scratch space for hash cash, giving us 2^32 attempts which is more than enough
->>>>>>> 8fc572cb
 
     /**
      * Seed bytes used to derive a MUC extension key from a user's master key.
