// cube.ts
import { isBrowser, isNode, isWebWorker, isJsDom, isDeno } from "browser-or-node";
import { Buffer } from 'buffer';
import sodium from 'libsodium-wrappers'
import { Settings, VerityError } from './config';
import { logger } from './logger';
import { NetConstants } from './networkDefinitions';
import * as fp from './fieldProcessing';
import * as CubeUtil from './cubeUtil';

export const CUBE_HEADER_LENGTH: number = 6;

export interface CubeInfo {
    hash: Buffer;
    cubeData: Buffer;
    smartCube: boolean;
    date: number;
    challengeLevel: number;
}

export class Cube {
    private version: number;
    private reservedBits: number;
    private date: number;
    private fields: Array<fp.Field | fp.FullField>;
    private binaryData: Buffer | undefined;
    private hash: Buffer | undefined;
    private privateKey: Buffer | undefined;
    private publicKey: Buffer | undefined;
    private smartCube: number | undefined;
    private cubeKey: Buffer | undefined;

    constructor(binaryData?: Buffer) {
        if (binaryData && binaryData.length !== NetConstants.CUBE_SIZE) {
            logger.error(`Cube must be ${NetConstants.CUBE_SIZE} bytes`);
            throw new BinaryLengthError(`Cube must be ${NetConstants.CUBE_SIZE} bytes`);
        }

        if (binaryData === undefined) {
            this.version = 0;
            this.reservedBits = 0;
            this.date = Math.floor(Date.now() / 1000);
            const num_alloc = NetConstants.CUBE_SIZE - CUBE_HEADER_LENGTH - fp.getFieldHeaderLength(fp.FieldType.PADDING_NONCE);
            this.fields = [{
                type: fp.FieldType.PADDING_NONCE,
                length: num_alloc, value: Buffer.alloc(num_alloc)
            }];
            this.binaryData = undefined;
            this.hash = undefined;
            this.cubeKey = undefined;
        } else {
            this.binaryData = binaryData;
            this.hash = CubeUtil.calculateHash(binaryData);
            let verified = this.verifyCubeDifficulty();
            if (!verified) {
                logger.error('Cube does not meet difficulty requirements');
                throw new InsufficientDifficulty("Cube does not meet difficulty requirements");
            }
            this.version = binaryData[0] >> 4;
            this.reservedBits = binaryData[0] & 0xF;
            this.date = binaryData.readUIntBE(1, 5);
            this.fields = fp.parseTLVBinaryData(this.binaryData);
            this.processTLVFields(this.fields, this.binaryData);
        }
    }

    // Verify fingerprint. This applies to smart cubes only.
    private static verifyFingerprint(publicKeyValue: Buffer, providedFingerprint: Buffer): void {
        let calculatedFingerprint = CubeUtil.calculateHash(publicKeyValue).slice(0, 8);  // First 8 bytes of signature field

        if (!calculatedFingerprint.equals(providedFingerprint)) {
            logger.error('Cube: Fingerprint does not match');
            throw new FingerprintError('Cube: Fingerprint does not match');
        }
    }

    // Verify signature. This applies to smart cubes only.
    private static verifySignature(publicKeyValue: Buffer, signatureValue: Buffer, dataToVerify: Buffer): void {
        const data = new Uint8Array(dataToVerify);
        const signature = new Uint8Array(signatureValue);
        const publicKey = new Uint8Array(publicKeyValue);

        let isSignatureValid = sodium.crypto_sign_verify_detached(signature, data, publicKey);

        if (!isSignatureValid) {
            logger.error('Cube: Invalid signature');
            throw new CubeSignatureError('Cube: Invalid signature');
        }
    }

    private static parseSmartCube(type: number): number {
        switch (type & 0x03) {
            case fp.SmartCubeType.CUBE_TYPE_MUC:
                return fp.SmartCubeType.CUBE_TYPE_MUC;
            default:
                logger.error('Cube: Smart cube type not implemented ' + type);
                throw new SmartCubeTypeNotImplemented('Cube: Smart cube type not implemented ' + type);
        }
    }


    // If binaryData is undefined, then this is a new local cube in the process of being created.
    // If binaryData is defined, then we expect a fully formed cube meeting all requirements.
    private processTLVFields(fields: Array<fp.Field | fp.FullField>, binaryData: Buffer | undefined): void {
        let smart: fp.FullField | fp.Field | undefined = undefined;
        let publicKey: fp.FullField | undefined = undefined;
        let signature: fp.FullField | undefined = undefined;

        let fullFields: Array<fp.FullField> = [];
        if (binaryData === undefined) {
            // Upgrade fields to full fields
            let start = CUBE_HEADER_LENGTH;
            for (const field of fields) {
                fullFields.push({ ...field, start: start });
                start += fp.getFieldHeaderLength(field.type & 0xFC) + field.length;
            }
        } else {
            // They're all full fields when parsed from binary data
            fullFields = fields as Array<fp.FullField>;
        }

        this.fields = fullFields;
        for (const field of fullFields) {
            switch (field.type & 0xFC) {
            // "& 0xFC" zeroes out the last two bits as field.type is only 6 bits long
                case fp.FieldType.PADDING_NONCE:
                case fp.FieldType.PAYLOAD:
                case fp.FieldType.RELATES_TO:
                    break;
                case fp.FieldType.KEY_DISTRIBUTION:
                case fp.FieldType.SHARED_KEY:
                case fp.FieldType.ENCRYPTED:
                    logger.error('Cube: Field not implemented ' + field.type);
                    throw new FieldNotImplemented('Cube: Field not implemented ' + field.type);
                case fp.FieldType.TYPE_SIGNATURE:
                    if (field.start +
                        fp.getFieldHeaderLength(fp.FieldType.TYPE_SIGNATURE) +
                        field.length
                        !== NetConstants.CUBE_SIZE) {
                        logger.error('Cube: Signature field is not the last field');
                        throw new CubeSignatureError('Cube: Signature field is not the last field');
                    } else {
                        signature = field;
                    }
                    break;
                case fp.FieldType.TYPE_SMART_CUBE:
                    if (smart !== undefined) {
                        logger.error('Cube: Multiple smart cube fields');
                    }
                    smart = field;
                    // has to be very first field
                    if (field.start !== CUBE_HEADER_LENGTH) {
                        logger.error('Cube: Smart cube type is not the first field');
                        throw new SmartCubeError('Cube: Smart cube type is not the first field');
                    }
                    const smartCubeType = Cube.parseSmartCube(field.value[0]);
                    if (smartCubeType !== fp.SmartCubeType.CUBE_TYPE_MUC) {
                        logger.error('Cube: Smart cube type not implemented ' + smartCubeType);
                        throw new SmartCubeTypeNotImplemented('Cube: Smart cube type not implemented ' + smartCubeType);
                    }
                    break;
                case fp.FieldType.TYPE_PUBLIC_KEY:
                    // TODO: add to keystore
                    // TODO: implement keystore
                    publicKey = field;
                    break;
                default:
                    logger.error('Cube: Unknown field type ' + field.type);
                    throw new UnknownFieldType('Cube: Unknown field type ' + field.type);
            }
        }

        if (smart && (Cube.parseSmartCube(smart.type) === fp.SmartCubeType.CUBE_TYPE_MUC)) {
            if (publicKey && signature) {
                if (binaryData) {
                    // Extract the public key, signature values and provided fingerprint
                    let publicKeyValue = publicKey.value;
                    let providedFingerprint = signature.value.slice(0, 8); // First 8 bytes of signature field
                    let signatureValue = signature.value.slice(8); // Remaining bytes are the actual signature

                    // Verify the fingerprint
                    Cube.verifyFingerprint(publicKeyValue, providedFingerprint);

                    // Create the data to be verified. 
                    // It includes all bytes of the cube from the start up to and including
                    // the type byte of the signature field and the fingerprint.
                    // From start of cube up to the signature itself
                    let dataToVerify = binaryData.slice(0, signature.start
                        + fp.getFieldHeaderLength(fp.FieldType.TYPE_SIGNATURE) + NetConstants.FINGERPRINT_SIZE);

                    // Verify the signature
                    Cube.verifySignature(publicKeyValue, signatureValue, dataToVerify);
                }
                this.smartCube = fp.SmartCubeType.CUBE_TYPE_MUC;
                this.publicKey = publicKey.value;
                this.cubeKey = publicKey.value; // MUC, key is public key
            } else {
                logger.error('Cube: Public key or signature is undefined for MUC');
                throw new CubeSignatureError('Cube: Public key or signature is undefined for MUC');
            }
        } else { // Not a smart cube, key is hash
            this.cubeKey = this.hash;
        }
    }

    public getCubeInfo(): CubeInfo {
        return {
            hash: this.hash,
            cubeData: this.getBinaryData(),
            smartCube: this.smartCube !== undefined,
            date: this.date,
            challengeLevel: CubeUtil.countTrailingZeroBits(this.hash),
        };
    }

    public getVersion(): number {
        return this.version;
    }

    public setVersion(version: number): void {
        if (version !== 0) {
            logger.error('Only version 0 is supported');
            throw new CubeError("Only version 0 is supported");
        }
        this.binaryData = undefined;
        this.hash = undefined;
        this.version = version;
    }

    public setKeys(publicKey: Buffer, privateKey: Buffer): void {
        this.publicKey = publicKey;
        this.privateKey = privateKey;
    }

    public getDate(): number {
        return this.date;
    }

    public setDate(date: number): void {
        const binaryData = undefined;
        this.hash = undefined;
        this.date = date;
    }

    public getFields(): Array<fp.Field> {
        return this.fields;
    }

     /**
     * Gets all fields of a specified type
     * @param type Which type of field to get
     * @return An array of Field objects, which may be empty.
     */
    public getFieldsByType(type: fp.FieldType): Array<fp.Field> {
        let ret = [];
        for (let i = 0; i < this.fields.length; i++) {
            if (this.fields[i].type == type) ret.push(this.fields[i]);
        }
        return ret;
    }

     /**
     * Gets the relationships this cube has to other cubes, if any.
     * @param [type] If specified, only get relationships of the specified type.
     * @return An array of Relationship objects, which may be empty.
     */
    public getRelationships(type?: fp.RelationshipType): Array<fp.Relationship> {
      const relationshipfields = this.getFieldsByType(fp.FieldType.RELATES_TO);
      let ret = [];
      for (const relationshipfield of relationshipfields) {
        const relationship: fp.Relationship =
          fp.Relationship.fromField(relationshipfield);
        if (!type || relationship.type == type) ret.push(relationship);
      }
      return ret;
    }

    public setFields(fields: Array<fp.Field>): void {
        this.binaryData = undefined;
        this.hash = undefined;
        this.fields = fields;

        // verify all fields together are less than 1024 bytes, and there's still enough space left for the hashcash
        let totalLength = CUBE_HEADER_LENGTH;
        for (let field of fields) {
            totalLength += field.length;
            totalLength += fp.getFieldHeaderLength(field.type);
        }

        // has the user already defined a sufficienly large padding field or do we have to add one?
        const indexNonce = fields.findIndex((field: fp.Field) => field.type == fp.FieldType.PADDING_NONCE && field.length >= Settings.HASHCASH_SIZE);
        let maxAcceptableLegth: number;
        const minHashcashFieldSize = fp.getFieldHeaderLength(fp.FieldType.PADDING_NONCE) + Settings.HASHCASH_SIZE;
        if (indexNonce == -1) maxAcceptableLegth = NetConstants.CUBE_SIZE - minHashcashFieldSize;
        else maxAcceptableLegth = NetConstants.CUBE_SIZE;

        if (totalLength > maxAcceptableLegth) {
            // TODO: offer automatic cube segmentation
            throw new FieldSizeError('Cube: Resulting cube size is ' + totalLength + ' bytes but must be less than ' + (NetConstants.CUBE_SIZE - minHashcashFieldSize) + ' bytes (potentially due to insufficient hash cash space)');
        }

        // do we need to add extra padding?
        if (totalLength < NetConstants.CUBE_SIZE) {
            // Edge case: Minimum padding field size is two bytes.
            // If the cube is currently one byte below maximum, there is no way we can transform
            // it into a valid cube, as it's one byte too short as is but will be one byte too large
            // with minimum extra padding.
            if (totalLength > NetConstants.CUBE_SIZE - fp.getFieldHeaderLength(fp.FieldType.PADDING_NONCE)) {
                throw new FieldSizeError('Cube: Cube is too small to be valid as is but too large to add extra padding.');
            }
            // Pad with random padding nonce to reach 1024 bytes
            const num_alloc = NetConstants.CUBE_SIZE - totalLength - fp.getFieldHeaderLength(fp.FieldType.PADDING_NONCE);
            let random_bytes = new Uint8Array(num_alloc);
            for (let i = 0; i < num_alloc; i++) random_bytes[i] = Math.floor(Math.random() * 256);
            fields.push({
                type: fp.FieldType.PADDING_NONCE,
                length: num_alloc, value: Buffer.from(random_bytes),
            });
        }
    }

    public async getKey(): Promise<Buffer> {
        if (this.cubeKey !== undefined)
            return this.cubeKey;
        // This is a new cube in the making
        if (this.binaryData === undefined) {
            this.binaryData = this.getBinaryData();
        }

        // Fields of new blocks aren't FullFields and don't know their start offset
        // so we instead use the binary data to find it
        const indexNonce = Cube.findFieldIndex(this.binaryData, fp.FieldType.PADDING_NONCE, Settings.HASHCASH_SIZE);
        if (indexNonce === undefined) {
            logger.error('No suitable PADDING_NONCE field found');
            throw new Error("No suitable PADDING_NONCE field found");
        }

        const indexSignature = Cube.findFieldIndex(this.binaryData, fp.FieldType.TYPE_SIGNATURE, 72);
        let publicKeyField;
        let mucField;
        if (indexSignature !== undefined) {
            // find the public key field
            publicKeyField = this.fields.find((field) => {
                return field.type === fp.FieldType.TYPE_PUBLIC_KEY;
            });
        }
        if (publicKeyField !== undefined) {
            // find muc field
            mucField = this.fields.find((field) => {
                return field.type === (fp.FieldType.TYPE_SMART_CUBE | fp.SmartCubeType.CUBE_TYPE_MUC);
            });
        }

        // Calculate hashcash
        let findValidHashFunc: Function;
        // Use NodeJS worker based implementation if available and requested in config.ts
        if (Settings.HASH_WORKERS && typeof this['findValidHashWorker'] === 'function') {
            findValidHashFunc = this['findValidHashWorker'];
        }
        else findValidHashFunc = this['findValidHash'];
        this.hash = await findValidHashFunc.call(this, indexNonce, indexSignature);

        logger.info("Using hash " + this.hash.toString('hex') + "as cubeKey");
        this.cubeKey = this.hash;
        if (mucField !== undefined && this.publicKey !== undefined) {
            // MUCs use the public key as the cube key
            this.cubeKey = this.publicKey;
        }
        return this.cubeKey;
    }

    public getBinaryData(): Buffer {
        if (this.binaryData === undefined) {
            this.processTLVFields(this.fields, this.binaryData);
            this.binaryData = Buffer.alloc(1024);

            Cube.updateVersionBinaryData(this.binaryData, this.version, this.reservedBits);
            Cube.updateDateBinaryData(this.binaryData, this.date);
            fp.updateTLVBinaryData(this.binaryData, this.fields);
        }
        return this.binaryData;
    }

    private static updateVersionBinaryData(binaryData: Buffer, version: number, reservedBits: number) {
        if (binaryData === undefined)
            throw new BinaryDataError("Binary data not initialized");
        binaryData[0] = (version << 4) | reservedBits;
    }

    private static updateDateBinaryData(binaryData: Buffer, date: number) {
        if (binaryData === undefined)
            throw new BinaryDataError("Binary data not initialized");
        binaryData.writeUIntBE(date, 1, 5);
    }

    private static findFieldIndex(binaryData: Buffer, fieldType: fp.FieldType, minLength: number = 0): number | undefined {
        let index = CUBE_HEADER_LENGTH; // Start after the header
        while (index < binaryData.length) {
            const { type, length, valueStartIndex } = fp.readTLVHeader(binaryData, index);
            if (type === fieldType && length >= minLength) {
                return valueStartIndex; // Return the index of the start of the desired field value
            }
            index = valueStartIndex + length; // Move to the next field
        }
        return undefined; // Return undefined if the desired field is not found
    }

    private writeFingerprint(publicKey: Buffer, signatureStartIndex: number): void {
        if (this.binaryData === undefined) {
            throw new BinaryDataError("Binary data not initialized");
        }
        if (signatureStartIndex != 952) {
            throw new Error("Signature start index must be the last field at 952");
        }

        // Compute the fingerprint of the public key (first 8 bytes of its hash)
        const fingerprint = CubeUtil.calculateHash(publicKey).slice(0, 8);

        // Write the fingerprint to binaryData
        this.binaryData.set(fingerprint, signatureStartIndex);
    }

    private signBinaryData(privateKey: Buffer, signatureStartIndex: number): void {
        if (this.binaryData === undefined) {
            throw new BinaryDataError("Binary data not initialized");
        }

        // Extract the portion of binaryData to be signed: start to the type byte of the signature field + fingerprint
        const dataToSign = this.binaryData.slice(0, signatureStartIndex + NetConstants.FINGERPRINT_SIZE);  // +8 for fingerprint

        // Generate the signature
        const signature = sodium.crypto_sign_detached(dataToSign, privateKey);

        // Write the signature back to binaryData
        this.binaryData.set(signature, signatureStartIndex + NetConstants.FINGERPRINT_SIZE);  // after fingerprint
    }

    // Non-worker version kept for browser portability
    private async findValidHash(nonceStartIndex: number, signatureStartIndex: number | undefined = undefined): Promise<Buffer> {
        logger.trace("Running findValidHash (non-worker)");
        await sodium.ready;
        return new Promise((resolve) => {
            let nonce: number = 0;
            let hash: Buffer;
            // If this is a MUC and signatureStartIndex is provided, set fingerprint once before the loop starts
            if (signatureStartIndex !== undefined) {
                if (this.publicKey === undefined || this.privateKey === undefined) {
                    throw new Error("Public/private key not initialized");
                }
                this.writeFingerprint(this.publicKey, signatureStartIndex);
            }
            const checkHash = () => {
                if (this.binaryData === undefined) {
                    throw new BinaryDataError("Binary data not initialized");
                }
                // Check 1000 hashes before yielding control back to the event loop
                for (let i = 0; i < 1000; i++) {
                    // Write the nonce to binaryData
                    this.binaryData.writeUInt32BE(nonce, nonceStartIndex);
                    // If this is a MUC and signatureStartIndex is provided, sign the updated data
                    if (signatureStartIndex !== undefined) {
                        this.signBinaryData(this.privateKey!, signatureStartIndex);
                    }
                    // Calculate the hash
                    hash = CubeUtil.calculateHash(this.binaryData);
                    // Check if the hash is valid
                    if (CubeUtil.countTrailingZeroBits(hash) >= Settings.REQUIRED_DIFFICULTY) {
                        logger.debug("Found valid hash with nonce " + nonce);
                        resolve(hash);
                        return;  // This is important! It stops the for loop and the function if a valid hash is found
                    }
                    // Increment the nonce
                    nonce++;
                }
                // If no valid hash was found after 1000 tries, schedule the next check
                setTimeout(checkHash, 0);
            };
            // Start the hash checking
            checkHash();
        });
    }

    private verifyCubeDifficulty(): boolean {
        if (this.binaryData === undefined)
            throw new BinaryDataError("Binary data not initialized");
        // Only calculate the hash if it has not been calculated yet
        if (this.hash === undefined)
            this.hash = CubeUtil.calculateHash(this.binaryData);

        // Check the trailing zeroes
        return CubeUtil.countTrailingZeroBits(this.hash) >= Settings.REQUIRED_DIFFICULTY;
    }

}

if (isNode) require('./nodespecific/cube-extended');


// Error definitions
export class CubeError extends VerityError { }
export class InsufficientDifficulty extends CubeError { }

<<<<<<< HEAD
export class FieldError extends CubeError { }
export class FieldSizeError extends CubeError { }
export class UnknownFieldType extends FieldError { }
export class FieldNotImplemented extends FieldError { }
=======
export class FieldError extends CubeError {}
export class FieldSizeError extends CubeError {}
export class UnknownFieldType extends FieldError {}
export class FieldNotImplemented extends FieldError {}
export class CubeRelationshipError extends FieldError {}
export class WrongFieldType extends FieldError {}
>>>>>>> c62703ed

export class BinaryDataError extends CubeError { }
export class BinaryLengthError extends BinaryDataError { }

export class SmartCubeError extends CubeError { }
export class FingerprintError extends SmartCubeError { }
export class CubeSignatureError extends SmartCubeError { }

export class SmartCubeTypeNotImplemented extends SmartCubeError { }<|MERGE_RESOLUTION|>--- conflicted
+++ resolved
@@ -10,7 +10,7 @@
 
 export const CUBE_HEADER_LENGTH: number = 6;
 
-export interface CubeInfo {
+export class CubeInfo {
     hash: Buffer;
     cubeData: Buffer;
     smartCube: boolean;
@@ -500,19 +500,12 @@
 export class CubeError extends VerityError { }
 export class InsufficientDifficulty extends CubeError { }
 
-<<<<<<< HEAD
 export class FieldError extends CubeError { }
 export class FieldSizeError extends CubeError { }
 export class UnknownFieldType extends FieldError { }
 export class FieldNotImplemented extends FieldError { }
-=======
-export class FieldError extends CubeError {}
-export class FieldSizeError extends CubeError {}
-export class UnknownFieldType extends FieldError {}
-export class FieldNotImplemented extends FieldError {}
-export class CubeRelationshipError extends FieldError {}
-export class WrongFieldType extends FieldError {}
->>>>>>> c62703ed
+export class CubeRelationshipError extends FieldError { }
+export class WrongFieldType extends FieldError { }
 
 export class BinaryDataError extends CubeError { }
 export class BinaryLengthError extends BinaryDataError { }
